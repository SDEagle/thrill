--- conflicted
+++ resolved
@@ -34,27 +34,16 @@
     if (!clp.Process(argc, argv)) return -1;
 
     for (int i = 0; i < iterations; i++) {
-<<<<<<< HEAD
-        StatsTimer<true> timer(true);
-        auto lines = ReadLines(ctx, input_file);
-        lines.WriteLinesMany(output_file);
-        timer.Stop();
-        std::cout << "RESULT"
-                  << " input_file=" << input_file
-                  << " time=" << timer.Microseconds()
-                  << std::endl;
-=======
         api::RunSameThread([&input_file, &output_file](api::Context& ctx) {
                                StatsTimer<true> timer(true);
                                auto lines = ReadLines(ctx, input_file);
-                               lines.WriteToFileSystem(output_file);
+                               lines.WriteLinesMany(output_file);
                                timer.Stop();
                                std::cout << "RESULT"
                                          << " input_file=" << input_file
                                          << " time=" << timer.Microseconds()
                                          << std::endl;
                            });
->>>>>>> e7af9c87
     }
 }
 
