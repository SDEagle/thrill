--- conflicted
+++ resolved
@@ -76,17 +76,7 @@
 
     api::Run([&](api::Context& ctx) {
 
-<<<<<<< HEAD
-    data::BlockPool block_pool(nullptr, nullptr);
-    std::vector<data::DiscardSink> sinks;
-    std::vector<data::DynBlockWriter> writers;
-    for (size_t i = 0; i != workers; ++i) {
-        sinks.emplace_back(block_pool);
-        writers.emplace_back(sinks[i].GetDynWriter());
-    }
-=======
                  auto key_ex = [](size_t in) { return in; };
->>>>>>> 722eff9a
 
                  auto red_fn = [](size_t in1, size_t in2) {
                                    (void)in2;
@@ -98,7 +88,7 @@
                  std::default_random_engine rng(std::random_device { } ());
                  std::uniform_int_distribution<size_t> dist(1, std::numeric_limits<size_t>::max());
 
-                 data::BlockPool block_pool(nullptr);
+                 data::BlockPool block_pool(nullptr, nullptr);
                  std::vector<data::File> sinks;
                  std::vector<data::File::DynWriter> writers;
                  for (size_t i = 0; i != workers; ++i) {
