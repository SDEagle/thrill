--- conflicted
+++ resolved
@@ -231,7 +231,6 @@
             static const double s = 0.85;
             static const double f = 0.15;
 
-<<<<<<< HEAD
             using Key = std::size_t;
             using Node = std::size_t;
             using Rank = double;
@@ -239,54 +238,6 @@
             using Page_Link = std::pair<Node, Node>;
             using Outgoings_Rank = std::pair<std::vector<Node>, Rank>;
             using Outgoings = std::vector<Node>;
-=======
-            using Key = size_t;
-            using Node = size_t;
-            using Page_Outgoings = std::pair<size_t, std::vector<Node> >;
-            using Page_Rank = std::pair<size_t, double>;
-            using Page_Link = std::pair<size_t, size_t>;
-            using Outgoings_Rank = std::pair<std::vector<Node>, double>;
-
-            ////////////////////////////////////////////////////////////////////////////
-            ////////////////////////// ALL KINDS OF LAMBDAS ////////////////////////////
-            ////////////////////////////////////////////////////////////////////////////
-
-            auto create_links_fn =
-                [](const std::string& input) {
-                    auto split = thrill::common::split(input, " ");
-                    // set node ids base to zero
-                    // LOG << (size_t)(std::stoi(split[0]) - 1);
-                    // LOG << (size_t)(std::stoi(split[1]) - 1);
-                    return std::make_pair((size_t)(std::stoi(split[0]) - 1),
-                                          (size_t)(std::stoi(split[1]) - 1));
-                };
-
-            auto max_fn = [](const Page_Link& in1, const Page_Link& in2) {
-                              Node first = std::max(in1.first, in2.first);
-                              Node second = std::max(in1.second, in2.second);
-                              return std::make_pair(std::max(first, second), first);
-                          };
-
-            auto key_link_fn = [](Page_Link p) { return p.first; };
-            auto key_page_with_ranks_fn = [](const Page_Rank& p) { return p.first; };
-
-            auto group_fn = [](auto& r, Key k) {
-                                // LOG << k << " has outgoings to";
-                                std::vector<Node> all;
-                                while (r.HasNext()) {
-                                    // auto out = r.Next().second;
-                                    // LOG << out;
-                                    all.push_back(r.Next().second);
-                                }
-                                return std::make_pair(k, all);
-                            };
-
-            auto set_rank_fn = [](Page_Outgoings p) {
-                                   return std::make_pair(p.first, 1.0);
-                               };
-
-            Page_Outgoings neutral_page = std::make_pair(0, std::vector<Node>());
->>>>>>> b7510d8c
 
             ////////////////////////////////////////////////////////////////////////////
             //////////////////////// START OF COMPUTATION HERE /////////////////////////
@@ -390,21 +341,6 @@
                 // ...
 
                 assert(links.Size() == ranks.Size());
-<<<<<<< HEAD
-=======
-                auto merge_outgoings_w_rank_fn = [](const Page_Outgoings& l, const Page_Rank& r) {
-                                                     return std::make_pair(l.second, r.second);
-                                                 };
-                auto compute_rank_contrib_fn = [](const Outgoings_Rank& p, auto emit) {
-                                                   if (p.first.size() > 0) {
-                                                       double rank_contrib = p.second / p.first.size();
-                                                       // assert (rank_contrib <= 1);
-                                                       for (auto e : p.first) {
-                                                           emit(std::make_pair(e, rank_contrib));
-                                                       }
-                                                   }
-                                               };
->>>>>>> b7510d8c
 
                 auto contribs = links.Zip(ranks,
                     [](const Outgoings& l, const Rank r){
@@ -437,7 +373,6 @@
                 // (url, rank)
                 // ...
 
-<<<<<<< HEAD
                 // auto sum_rank_contrib_fn = [](const Page_Rank& p1, const Page_Rank& p2) {
                 //     assert(p1.first == p2.first);
                 //     return p1.second + p2.second;
@@ -469,29 +404,6 @@
                 });
 
             // assert (res.Size() == links.Size());
-=======
-                // spark computation is:
-                // ranks = contribs.reduceByKey(_ + _).mapValues(0.15 + 0.85 * _)
-                auto update_rank_fn = [](const Page_Rank& p1, const Page_Rank& p2) {
-                                          assert(p1.first == p2.first);
-                                          // assert(f + s * (p1.second + p2.second) <= 1);
-                                          return std::make_pair(p1.first, f + s * (p1.second + p2.second));
-                                      };
-                ranks = contribs.ReduceToIndex(key_page_with_ranks_fn, update_rank_fn, number_nodes).Cache();
-            }
-
-            auto res = ranks.Map([](Page_Rank item) {
-                                     if (item.first == 0 && item.second == 0.0) {
-                                         return std::string("");
-                                     }
-                                     else {
-                                         return std::to_string(item.first + 1)
-                                         + ": " + std::to_string(item.second);
-                                     }
-                                 });
-
-            assert(res.Size() == links.Size());
->>>>>>> b7510d8c
 
             res.WriteLines(output);
             timer.Stop();
