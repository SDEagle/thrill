################################################################################
# CMakeLists.txt
#
# Root CMake build script for Thrill.
#
# Part of Project Thrill - http://project-thrill.org
#
# Copyright (C) 2015 Timo Bingmann <tb@panthema.net>
#
# All rights reserved. Published under the BSD-2 license in the LICENSE file.
################################################################################

cmake_minimum_required(VERSION 2.8)

# custom cmake scripts
set(CMAKE_MODULE_PATH ${CMAKE_CURRENT_SOURCE_DIR}/misc/cmake)

# project: we only use C++
project(thrill CXX)

# prohibit in-source builds
if("${PROJECT_SOURCE_DIR}" STREQUAL "${PROJECT_BINARY_DIR}")
  message(SEND_ERROR "In-source builds are not allowed.")
endif()

# default to Debug building for single-config generators
if(NOT CMAKE_BUILD_TYPE AND NOT CMAKE_CONFIGURATION_TYPES)
  message("Defaulting CMAKE_BUILD_TYPE to Debug")
  set(CMAKE_BUILD_TYPE "Debug")
endif()

option(USE_GCOV "Compile and run tests with gcov for coverage analysis." OFF)

option(USE_VALGRIND "Run tests with valgrind, reports using XML files." OFF)

option(USE_IWYU "Compile with include-what-you-use (iwyu) tool." OFF)

<<<<<<< HEAD
option(USE_EXPLAIN "Use (optional) explain library for errno-explanations" OFF)

option(USE_TBB "Use (optional) Intel TBB library if available." ON)
=======
option(THRILL_USE_TBB "Use (optional) Intel TBB library if available." ON)

option(THRILL_USE_MPI "Use (optional) MPI net backend." OFF)
>>>>>>> 9abbea80

option(THRILL_USE_SWIG "Use (optional) swig wrapper generator." OFF)

option(THRILL_REQUIRE_SWIG "Make swig wrapper generator mandatory." OFF)

option(TRY_COMPILE_HEADERS "Test header files for self-sufficiency: try to compile them." OFF)

# BUILD_SHARED_LIBS is a standard CMake variable, but we declare it here to
# make it prominent in the GUI.
option(BUILD_SHARED_LIBS "Build shared libraries (DLLs)." OFF)

option(ENABLE_STATS "enable stats" OFF)
if(ENABLE_STATS)
    message(STATUS "Add Stats support")
    add_definitions(-DENABLE_STATS=1)
else()
    add_definitions(-DENABLE_STATS=0)
endif()

if(NOT MSVC)
  # enable warnings
  set(CMAKE_CXX_FLAGS "${CMAKE_CXX_FLAGS} -std=c++1y -g -W -Wall -Wextra -fPIC")

  # enable more warnings
  set(CMAKE_CXX_FLAGS "${CMAKE_CXX_FLAGS} -Wpedantic")

  # warn on conversions
  #set(CMAKE_CXX_FLAGS "${CMAKE_CXX_FLAGS} -Wconversion -Werror")

  # enable AddressSanitizer
  #set(CMAKE_CXX_FLAGS "${CMAKE_CXX_FLAGS} -fsanitize=address")

  # enable ThreadSanitizer
  if(OFF)
    set(CMAKE_CXX_FLAGS "${CMAKE_CXX_FLAGS} -fsanitize=thread -pie -fPIC")
    set(CMAKE_CXX_FLAGS "${CMAKE_CXX_FLAGS} -DTHRILL_HAVE_THREAD_SANITIZER=1")
    set(THRILL_USE_MPI OFF)
    set(THRILL_USE_TBB OFF)
  endif()

  # enable UndefinedBehaviorSanitizer
  #set(CMAKE_CXX_FLAGS "${CMAKE_CXX_FLAGS} -fsanitize=undefined")

  # enable extra warnings on gcc
  if(CMAKE_CXX_COMPILER_ID STREQUAL "GNU")
    set(CMAKE_CXX_FLAGS "${CMAKE_CXX_FLAGS} -Wcast-qual")
    set(CMAKE_CXX_FLAGS "${CMAKE_CXX_FLAGS} -Winit-self -Wnoexcept")
    set(CMAKE_CXX_FLAGS "${CMAKE_CXX_FLAGS} -Woverloaded-virtual -Wredundant-decls")
    #set(CMAKE_CXX_FLAGS "${CMAKE_CXX_FLAGS} -Wstrict-null-sentinel -Wstrict-overflow=5")
    #set(CMAKE_CXX_FLAGS "${CMAKE_CXX_FLAGS} -Wtautological-compare")
    #set(CMAKE_CXX_FLAGS "${CMAKE_CXX_FLAGS} -fipa-pure-const -Wsuggest-attribute=const")
    #set(CMAKE_CXX_FLAGS "${CMAKE_CXX_FLAGS} -Wsign-conversion")
    #set(CMAKE_CXX_FLAGS "${CMAKE_CXX_FLAGS} -Wsign-promo")
    #set(CMAKE_CXX_FLAGS "${CMAKE_CXX_FLAGS} -Wold-style-cast")
    #set(CMAKE_CXX_FLAGS "${CMAKE_CXX_FLAGS} -Werror")
    #set(CMAKE_CXX_FLAGS "${CMAKE_CXX_FLAGS} -Wsuggest-override")
  endif()
  # enable extra warnings on clang
  if(CMAKE_CXX_COMPILER_ID STREQUAL "Clang")
    set(CMAKE_CXX_FLAGS "${CMAKE_CXX_FLAGS} -Wdeprecated")
    #set(CMAKE_CXX_FLAGS "${CMAKE_CXX_FLAGS} -Wabstract-vbase-init")
  endif()

  # Clang < 3.6 0 (?) does not support debug output for auto return types yet.
  # try compiling a platform test for auto return types
  if(ON)
    include(CheckCXXSourceCompiles)
    set(OLD_CMAKE_REQUIRED_FLAGS "${CMAKE_REQUIRED_FLAGS}")
    set(CMAKE_REQUIRED_FLAGS "${CMAKE_CXX_FLAGS} -g")

    check_cxx_source_compiles(
      "template <typename T> struct A { auto func(int i) { return 42 + i; } };
     int main() { A<int> a; return 0; }"
      THRILL_CLANG_AUTO_RETURN_DEBUG_INFO)

    if (NOT THRILL_CLANG_AUTO_RETURN_DEBUG_INFO)
      message(STATUS "compiler does not support -g debug info with auto returns")
      string(REPLACE "-g" "" CMAKE_CXX_FLAGS ${CMAKE_CXX_FLAGS})
      string(REPLACE "-g" "" CMAKE_CXX_FLAGS_DEBUG ${CMAKE_CXX_FLAGS_DEBUG})
    endif()

    set(CMAKE_REQUIRED_FLAGS "${OLD_CMAKE_REQUIRED_FLAGS}")
  endif()
elseif(MSVC)
  # Force to always compile with W4
  if(CMAKE_CXX_FLAGS MATCHES "/W[0-4]")
    string(REGEX REPLACE "/W[0-4]" "/W4" CMAKE_CXX_FLAGS "${CMAKE_CXX_FLAGS}")
  else()
    set(CMAKE_CXX_FLAGS "${CMAKE_CXX_FLAGS} /W4")
  endif()
  # raise warnings as errors
  #set(CMAKE_CXX_FLAGS "${CMAKE_CXX_FLAGS} /WX")

  ### disable verbose warnings:
  # warning C4589: Constructor of abstract class '...' ignores initializer for
  # virtual base class '...' (false positive warnings)
  set(CMAKE_CXX_FLAGS "${CMAKE_CXX_FLAGS} /wd4589")
  # warning C4127: conditional expression is constant
  set(CMAKE_CXX_FLAGS "${CMAKE_CXX_FLAGS} /wd4127")
  # warning C4458: declaration of '...' hides class member
  set(CMAKE_CXX_FLAGS "${CMAKE_CXX_FLAGS} /wd4458")
  # warning C4459: declaration of '...' hides global declaration
  set(CMAKE_CXX_FLAGS "${CMAKE_CXX_FLAGS} /wd4459")
  # warning C4702: unreachable code
  set(CMAKE_CXX_FLAGS "${CMAKE_CXX_FLAGS} /wd4702")
  # disable lots of warnings about "unsecure" C runtime function
  add_definitions(-D_CRT_SECURE_NO_WARNINGS)
  # disable "The POSIX name for this item is deprecated. Instead, use the ISO C
  # and C++ conformant name.", Nope. We will not.
  add_definitions(-D_CRT_NONSTDC_NO_DEPRECATE)
  # disable lots of warnings about "unsecure" STL functions
  add_definitions(-D_SCL_SECURE_NO_WARNINGS)
  # windef.h bizzarly defines min and max as macros, unless this is defined.
  add_definitions(-DNOMINMAX)
endif()

if(USE_IWYU)
  # Generate clang compilation database
  set(CMAKE_EXPORT_COMPILE_COMMANDS ON)

  find_package(PythonInterp)
  find_program(iwyu_tool_path NAMES iwyu_tool.py)
  if (iwyu_tool_path AND PYTHONINTERP_FOUND)
    add_custom_target(iwyu
      ALL      # Remove ALL if you don't iwyu to be run by default.
      COMMAND "${PYTHON_EXECUTABLE}" "${iwyu_tool_path}" -p "${CMAKE_BINARY_DIR}"
      COMMENT "Running include-what-you-use tool"
      VERBATIM)
  endif()
endif()

message(STATUS "CMAKE_CXX_FLAGS: ${CMAKE_CXX_FLAGS}")

###############################################################################

# set_join(VAR "foo" "bar" "abc") sets VAR="foo bar abc"
macro(set_join var)
  set(${var})
  foreach(v ${ARGN})
    set(${var} "${${var}} ${v}")
  endforeach()
  string(STRIP ${var} "${${var}}")
endmacro(set_join)

###############################################################################
# enable gcov coverage analysis with gcc

if(USE_GCOV)
  # find programs
  find_program(GENHTML genhtml)
  find_program(LCOV lcov)

  if(NOT LCOV OR NOT GENHTML)
    message(SEND_ERROR "Coverage analysis requires lcov and genhtml programs.")
  endif()

  # add coverage anaylsis compile and link flags
  set(CMAKE_C_FLAGS "${CMAKE_C_FLAGS} -fprofile-arcs -ftest-coverage")
  set(CMAKE_CXX_FLAGS "${CMAKE_CXX_FLAGS} -fprofile-arcs -ftest-coverage")
  set(CMAKE_EXE_LINKER_FLAGS "${CMAKE_EXE_LINKER_FLAGS} -lgcov")

  # add cached variable containing parameters for lcov/genhtml
  set(LCOV_FLAGS "" CACHE STRING "parameters for lcov")
  set(GENHTML_FLAGS --legend --no-branch-coverage
    CACHE STRING "parameters for genhtml")

  # custom target to run before tests
  add_custom_target(lcov-reset
    COMMAND ${LCOV} -q --directory ${CMAKE_BINARY_DIR} --zerocounters
    COMMENT "Resetting code coverage counters")

  # custom lcov target to run tests
  add_custom_target(lcov-runtests
    COMMAND ${CMAKE_CTEST_COMMAND} \${ARGS} || true
    DEPENDS lcov-reset
    COMMENT "Running all unit tests")

  # get git version description
  execute_process(COMMAND git describe --tags
    WORKING_DIRECTORY ${PROJECT_SOURCE_DIR}
    OUTPUT_VARIABLE GITDESC
    OUTPUT_STRIP_TRAILING_WHITESPACE)

  # command sequence to gather, clean and generate HTML coverage report
  add_custom_target(lcov-html
    COMMAND ${LCOV} -q --directory . --capture --output-file lcov.info
    COMMAND ${LCOV} -q --remove lcov.info '/usr/*' '*/extlib/*' ${LCOV_FLAGS} --output-file lcov-clean.info
    COMMAND ${GENHTML} -q -o coverage --title "Thrill ${GITDESC}" --prefix ${PROJECT_SOURCE_DIR} ${GENHTML_FLAGS} lcov-clean.info
    DEPENDS lcov-runtests
    COMMENT "Capturing code coverage counters and create HTML coverage report"
    WORKING_DIRECTORY ${CMAKE_BINARY_DIR})

  # top-level target to run tests and generate coverage report
  add_custom_target(test-coverage
    COMMENT "Generate HTML coverage report "
    DEPENDS lcov-html)

endif(USE_GCOV)

###############################################################################
# enable gtest framework, valgrind, and collection of results

enable_testing()

### google test + mock - enable "make test" and add_test()

# this fixes compilation with static libs on MSVC
set(gtest_force_shared_crt ON CACHE BOOL "on" FORCE)
if(NOT MSVC)
  # silence some warnings
  set(GTEST_SAVE_CXX_FLAGS "${CMAKE_CXX_FLAGS}")
  set(CMAKE_CXX_FLAGS "${CMAKE_CXX_FLAGS} -Wno-missing-field-initializers -Wno-deprecated")
endif()

add_subdirectory(extlib/googletest/googletest)
include_directories(SYSTEM ${gtest_SOURCE_DIR}/include ${gtest_SOURCE_DIR})

if(NOT MSVC)
  set(CMAKE_CXX_FLAGS "${GTEST_SAVE_CXX_FLAGS}")
endif()

### general valgrind setting, if run with USE_VALGRIND=ON.

set(THRILL_VALGRIND_OPTS
  --leak-check=full --track-origins=yes)
#  --error-exitcode=1)
#  --suppressions=${PROJECT_SOURCE_DIR}/misc/valgrind.supp)

###############################################################################
# check some required system functions

include(CheckFunctionExists)
check_function_exists(pipe2 THRILL_HAVE_PIPE2)
if(THRILL_HAVE_PIPE2)
  add_definitions(-DTHRILL_HAVE_PIPE2=1)
endif()

###############################################################################
# add cereal

include_directories(SYSTEM ${CMAKE_CURRENT_SOURCE_DIR}/extlib/cereal/include)

################################################################################
### Find Required Libraries

# find pthreads

find_package(Threads REQUIRED)
set(ALL_LIBRARIES ${CMAKE_THREAD_LIBS_INIT} ${ALL_LIBRARIES})

# use dl (dynamic linker library)

set(ALL_LIBRARIES ${ALL_LIBRARIES} ${CMAKE_DL_LIBS})

if(USE_EXPLAIN)
  set(ALL_LIBRARIES explain ${ALL_LIBRARIES})
endif()

<<<<<<< HEAD
# try to find Intel TBB (optional)
if(USE_TBB)
=======
if(THRILL_USE_TBB)
>>>>>>> 9abbea80
  find_package(TBB)
endif()

if(NOT TBB_FOUND)
  message(STATUS "Intel TBB not found. No problem, using slower replacements.")
  add_definitions(-DTHRILL_HAVE_INTELTBB=0)
elseif(TBB_INTERFACE_VERSION LESS 8000)
  message(STATUS "Intel TBB ${TBB_INTERFACE_VERSION} is too old. "
    "No problem, using slower replacements.")
  add_definitions(-DTHRILL_HAVE_INTELTBB=0)
else(NOT TBB_FOUND)
  include_directories(SYSTEM ${TBB_INCLUDE_DIRS})
  link_directories(${TBB_LIBRARY_DIRS})
  set(ALL_LIBRARIES ${TBB_LIBRARIES} ${ALL_LIBRARIES})
  add_definitions(-DTHRILL_HAVE_INTELTBB=1)
endif()

# use MPI library (optional)

if(THRILL_USE_MPI)
  find_package(MPI)

  if(NOT MPI_FOUND)
    message(STATUS "No MPI library found. No problem, it is optional.")
  else()
    include_directories(SYSTEM ${MPI_INCLUDE_PATH})
    set(ALL_LIBRARIES ${MPI_LIBRARIES} ${ALL_LIBRARIES})
    add_definitions(-DTHRILL_HAVE_NET_MPI=1)
  endif()
endif()

# example: use Boost libraries:

#find_package(Boost 1.42.0 REQUIRED COMPONENTS regex locale serialization)
#include_directories(SYSTEM ${Boost_INCLUDE_DIRS})
#set(ALL_LIBRARIES ${Boost_LIBRARIES} ${ALL_LIBRARIES})
#message("Final Boost include dir: ${Boost_INCLUDE_DIRS}")

# SWIG (optional)

if(THRILL_USE_SWIG)
  find_package(SWIG)
  if(SWIG_FOUND)
    include(${SWIG_USE_FILE})
  endif()
  if(NOT SWIG_FOUND AND THRILL_REQUIRE_SWIG)
    message(FATAL "Swig was not found but is mandatory.")
  endif()
endif()

################################################################################
### Build Macros

# macro for building main thrill programs with correct libraries
macro(thrill_build TARGETNAME)

  add_executable(${TARGETNAME} ${ARGN})
  target_link_libraries(${TARGETNAME} thrill ${ALL_LIBRARIES})

endmacro(thrill_build)

# macro for building a single-source thrill program
macro(thrill_build_prog PROGNAME)

  string(REPLACE "/" "_" TARGETNAME "${PROGNAME}") # replace slashes

  thrill_build(${TARGETNAME} ${PROGNAME}.cpp ${ARGN})

endmacro(thrill_build_prog)

################################################################################
### Descend into Subdirectories

include_directories(${CMAKE_CURRENT_SOURCE_DIR})

# descend into library source
add_subdirectory(thrill)

# descend into testsuite
add_subdirectory(tests)

# descend into benchmarks and examples programs
add_subdirectory(benchmarks)

if(SWIG_FOUND)
  # build swig frontends
  add_subdirectory(swig)
endif()

###############################################################################
### cmake script TRY_COMPILE all Thrill header files

if(TRY_COMPILE_HEADERS)

  include(CheckCXXSourceCompiles)
  set(CMAKE_REQUIRED_FLAGS ${CMAKE_CXX_FLAGS})
  set(CMAKE_REQUIRED_INCLUDES ${CMAKE_SOURCE_DIR}
    ${CMAKE_CURRENT_SOURCE_DIR}/extlib/cereal/include)
  set(CMAKE_REQUIRED_LIBRARIES
    ${CMAKE_BINARY_DIR}/thrill/libthrill.a ${ALL_LIBRARIES})

  file(GLOB_RECURSE header_files FOLLOW_SYMLINKS "thrill/*.hpp")
  list(SORT header_files)

  foreach(file ${header_files})
    # replace / to _ to fix warnings
    string(REPLACE "/" "_" compilename "${file}")
    string(REPLACE "." "_" compilename "${compilename}")

    check_cxx_source_compiles(
      "#include \"${file}\"
      int main() { return 0; }" IsSelfContained${compilename})

    if(NOT IsSelfContained${compilename})
      message(FATAL
        "Compilation FAILED for ${file}\n\nCompiler output:\n${OUTPUT}")
    endif()
  endforeach()

endif(TRY_COMPILE_HEADERS)

################################################################################<|MERGE_RESOLUTION|>--- conflicted
+++ resolved
@@ -35,15 +35,11 @@
 
 option(USE_IWYU "Compile with include-what-you-use (iwyu) tool." OFF)
 
-<<<<<<< HEAD
 option(USE_EXPLAIN "Use (optional) explain library for errno-explanations" OFF)
 
-option(USE_TBB "Use (optional) Intel TBB library if available." ON)
-=======
 option(THRILL_USE_TBB "Use (optional) Intel TBB library if available." ON)
 
 option(THRILL_USE_MPI "Use (optional) MPI net backend." OFF)
->>>>>>> 9abbea80
 
 option(THRILL_USE_SWIG "Use (optional) swig wrapper generator." OFF)
 
@@ -302,12 +298,8 @@
   set(ALL_LIBRARIES explain ${ALL_LIBRARIES})
 endif()
 
-<<<<<<< HEAD
 # try to find Intel TBB (optional)
-if(USE_TBB)
-=======
 if(THRILL_USE_TBB)
->>>>>>> 9abbea80
   find_package(TBB)
 endif()
 
