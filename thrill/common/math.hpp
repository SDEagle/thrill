--- conflicted
+++ resolved
@@ -69,11 +69,7 @@
     Range Partition(size_t index, size_t parts) const {
         assert(index < parts);
         return Range(CalculateBeginOfPart(index, parts),
-<<<<<<< HEAD
-            CalculateBeginOfPart(index + 1, parts));
-=======
                      CalculateBeginOfPart(index + 1, parts));
->>>>>>> aedb7306
     }
 
     size_t CalculateBeginOfPart(size_t index, size_t parts) const {
