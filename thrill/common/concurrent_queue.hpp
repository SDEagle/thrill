/*******************************************************************************
 * thrill/common/concurrent_queue.hpp
 *
 * Part of Project Thrill.
 *
 * Copyright (C) 2015 Timo Bingmann <tb@panthema.net>
 *
 * This file has no license. Only Chuck Norris can compile it.
 ******************************************************************************/

#pragma once
#ifndef THRILL_COMMON_CONCURRENT_QUEUE_HEADER
#define THRILL_COMMON_CONCURRENT_QUEUE_HEADER

#if HAVE_INTELTBB

#include <tbb/concurrent_queue.h>

#endif // HAVE_INTELTBB

#include <atomic>
#include <deque>
#include <mutex>

namespace thrill {
namespace common {

/*!
 * This is a queue, similar to std::queue and tbb::concurrent_queue, except that
 * it uses mutexes for synchronization. This implementation is only here to be
 * used if the Intel TBB is not available.
 *
 * Not all methods of tbb:concurrent_queue<> are available here, please add them
 * if you need them. However, NEVER add any other methods that you might need.
 *
 * StyleGuide is violated, because signatures MUST match those in the TBB
 * version.
 */
template <typename T, typename Allocator>
class OurConcurrentQueue
{
public:
    using value_type = T;
    using reference = T &;
    using const_reference = const T &;
    using size_type = std::size_t;
    using difference_type = std::ptrdiff_t;

protected:
    //! the actual data queue
    std::deque<T, Allocator> queue_;

    //! the mutex to lock before accessing the queue
    mutable std::mutex mutex_;

public:
    //! Constructor
<<<<<<< HEAD
    OurConcurrentQueue(const Allocator& alloc = Allocator())
=======
    explicit OurConcurrentQueue(const Allocator& alloc = Allocator())
>>>>>>> 948934ca
        : queue_(alloc) { }

    //! Pushes a copy of source onto back of the queue.
    void push(const T& source) {
        std::unique_lock<std::mutex> lock(mutex_);
        queue_.push_back(source);
    }

    //! Pushes given element into the queue by utilizing element's move
    //! constructor
    void push(T&& elem) {
        std::unique_lock<std::mutex> lock(mutex_);
        queue_.push_back(std::move(elem));
    }

    //! Pushes a new element into the queue. The element is constructed with
    //! given arguments.
    template <typename ... Arguments>
    void emplace(Arguments&& ... args) {
        std::unique_lock<std::mutex> lock(mutex_);
        queue_.emplace_back(args ...);
    }

    //! Returns: true if queue has no items; false otherwise.
    bool empty() const {
        std::unique_lock<std::mutex> lock(mutex_);
        return queue_.empty();
    }

    //! If value is available, pops it from the queue, assigns it to
    //! destination, and destroys the original value. Otherwise does nothing.
    bool try_pop(T& destination) {
        std::unique_lock<std::mutex> lock(mutex_);
        if (queue_.empty())
            return false;

        destination = std::move(queue_.front());
        queue_.pop_front();
        return true;
    }

    //! Clears the queue.
    void clear() {
        std::unique_lock<std::mutex> lock(mutex_);
        queue_.clear();
    }
};

#if HAVE_INTELTBB

template <typename T, typename Allocator>
using ConcurrentQueue = tbb::concurrent_queue<T, Allocator>;

#else   // !HAVE_INTELTBB

template <typename T, typename Allocator>
using ConcurrentQueue = OurConcurrentQueue<T, Allocator>;

#endif // !HAVE_INTELTBB

} // namespace common
} // namespace thrill

#endif // !THRILL_COMMON_CONCURRENT_QUEUE_HEADER

/******************************************************************************/<|MERGE_RESOLUTION|>--- conflicted
+++ resolved
@@ -55,11 +55,7 @@
 
 public:
     //! Constructor
-<<<<<<< HEAD
-    OurConcurrentQueue(const Allocator& alloc = Allocator())
-=======
     explicit OurConcurrentQueue(const Allocator& alloc = Allocator())
->>>>>>> 948934ca
         : queue_(alloc) { }
 
     //! Pushes a copy of source onto back of the queue.
