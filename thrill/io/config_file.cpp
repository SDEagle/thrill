/*******************************************************************************
 * thrill/io/config_file.cpp
 *
 * Copied and modified from STXXL https://github.com/stxxl/stxxl, which is
 * distributed under the Boost Software License, Version 1.0.
 *
 * Part of Project Thrill - http://project-thrill.org
 *
 * Copyright (C) 2002 Roman Dementiev <dementiev@mpi-sb.mpg.de>
 * Copyright (C) 2007, 2009 Johannes Singler <singler@ira.uka.de>
 * Copyright (C) 2008, 2009 Andreas Beckmann <beckmann@cs.uni-frankfurt.de>
 * Copyright (C) 2013 Timo Bingmann <tb@panthema.net>
 *
 * All rights reserved. Published under the BSD-2 license in the LICENSE file.
 ******************************************************************************/

#include <thrill/common/config.hpp>
#include <thrill/io/config_file.hpp>
#include <thrill/io/error_handling.hpp>
#include <thrill/io/file_base.hpp>

#include <tlx/string/parse_si_iec_units.hpp>
#include <tlx/string/split.hpp>

#include <fstream>
#include <iostream>
#include <regex>
#include <string>
#include <vector>
#include <regex>

#if THRILL_WINDOWS
   #ifndef NOMINMAX
    #define NOMINMAX
  #endif
  #include <windows.h>
#else
  #include <unistd.h>
#endif

namespace thrill {
namespace io {

static inline bool exist_file(const std::string& path) {
    LOG0 << "Checking " << path << " for disk configuration.";
    std::ifstream in(path.c_str());
    return in.good();
}

Config::~Config() {
    for (disk_list_type::const_iterator it = disks_list.begin();
         it != disks_list.end(); it++)
    {
        if (it->delete_on_exit)
        {
            std::cerr << "Thrill: removing disk file: " << it->path << std::endl;
            unlink(it->path.c_str());
        }
    }
}

void Config::initialize() {
    // if disks_list is empty, then try to load disk configuration files
    if (disks_list.size() == 0)
    {
        find_config();
    }

    max_device_id_ = 0;

    is_initialized = true;
}

void Config::find_config() {
    // check several locations for disk configuration files

    // check THRILL_CONFIG environment path
    const char* thrill_cfg = getenv("THRILL_CONFIG");
    if (thrill_cfg && exist_file(thrill_cfg))
        return load_config_file(thrill_cfg);

#if !THRILL_WINDOWS
    // read environment, unix style
    const char* hostname = getenv("HOSTNAME");
    const char* home = getenv("HOME");
    const char* suffix = "";
#else
    // read environment, windows style
    const char* hostname = getenv("COMPUTERNAME");
    const char* home = getenv("APPDATA");
    const char* suffix = ".txt";
#endif

    // check current directory
    {
        std::string basepath = "./.thrill";

        if (hostname && exist_file(basepath + "." + hostname + suffix))
            return load_config_file(basepath + "." + hostname + suffix);

        if (exist_file(basepath + suffix))
            return load_config_file(basepath + suffix);
    }

    // check home directory
    if (home)
    {
        std::string basepath = std::string(home) + "/.thrill";

        if (hostname && exist_file(basepath + "." + hostname + suffix))
            return load_config_file(basepath + "." + hostname + suffix);

        if (exist_file(basepath + suffix))
            return load_config_file(basepath + suffix);
    }

    // load default configuration
    load_default_config();
}

void Config::load_default_config() {
    std::cerr << "Thrill: no config file ~/.thrill found, "
              << "using default disk configuration." << std::endl;
#if !THRILL_WINDOWS
    DiskConfig entry1("/tmp/thrill.tmp", 1000 * 1024 * 1024, "syscall");
    entry1.unlink_on_open = true;
    entry1.autogrow = true;
#else
    DiskConfig entry1("", 1000 * 1024 * 1024, "wincall");
    entry1.delete_on_exit = true;
    entry1.autogrow = true;

    char* tmpstr = new char[255];
    if (GetTempPath(255, tmpstr) == 0)
        THRILL_THROW_WIN_LASTERROR(IoError, "GetTempPath()");
    entry1.path = tmpstr;
    entry1.path += "thrill.tmp";
    delete[] tmpstr;
#endif
    disks_list.push_back(entry1);

    // no flash disks
    first_flash = (unsigned int)disks_list.size();
}

void Config::load_config_file(const std::string& config_path) {
    std::vector<DiskConfig> flash_list;
    std::ifstream cfg_file(config_path.c_str());

    if (!cfg_file)
        return load_default_config();

    std::string line;

    while (std::getline(cfg_file, line))
    {
        // skip comments
        if (line.size() == 0 || line[0] == '#') continue;

        DiskConfig entry;
        entry.parse_line(line); // throws on errors

        if (!entry.flash)
            disks_list.push_back(entry);
        else
            flash_list.push_back(entry);
    }
    cfg_file.close();

    // put flash devices after regular disks
    first_flash = (unsigned int)disks_list.size();
    disks_list.insert(disks_list.end(), flash_list.begin(), flash_list.end());

    if (disks_list.empty()) {
        THRILL_THROW(std::runtime_error,
                     "No disks found in '" << config_path << "'.");
    }
}

//! Returns automatic physical device id counter
unsigned int Config::get_max_device_id() {
    return max_device_id_;
}

//! Returns next automatic physical device id counter
unsigned int Config::get_next_device_id() {
    return max_device_id_++;
}

//! Update the automatic physical device id counter
void Config::update_max_device_id(unsigned int devid) {
    if (max_device_id_ < devid + 1)
        max_device_id_ = devid + 1;
}

uint64_t Config::total_size() const {
    assert(is_initialized);

    uint64_t total_size = 0;

    for (disk_list_type::const_iterator it = disks_list.begin();
         it != disks_list.end(); it++)
    {
        total_size += it->size;
    }

    return total_size;
}

////////////////////////////////////////////////////////////////////////////////

DiskConfig::DiskConfig()
    : size(0),
      autogrow(true),
      delete_on_exit(false),
      direct(DIRECT_TRY),
      flash(false),
      queue(FileBase::DEFAULT_QUEUE),
      device_id(FileBase::DEFAULT_DEVICE_ID),
      raw_device(false),
      unlink_on_open(false),
      queue_length(0)
{ }

DiskConfig::DiskConfig(const std::string& _path, uint64_t _size,
                       const std::string& _io_impl)
    : path(_path),
      size(_size),
      io_impl(_io_impl),
      autogrow(true),
      delete_on_exit(false),
      direct(DIRECT_TRY),
      flash(false),
      queue(FileBase::DEFAULT_QUEUE),
      device_id(FileBase::DEFAULT_DEVICE_ID),
      raw_device(false),
      unlink_on_open(false),
      queue_length(0) {
    parse_fileio();
}

DiskConfig::DiskConfig(const std::string& line)
    : size(0),
      autogrow(true),
      delete_on_exit(false),
      direct(DIRECT_TRY),
      flash(false),
      queue(FileBase::DEFAULT_QUEUE),
      device_id(FileBase::DEFAULT_DEVICE_ID),
      raw_device(false),
      unlink_on_open(false),
      queue_length(0) {
    parse_line(line);
}

void DiskConfig::parse_line(const std::string& line) {
    // split off disk= or flash=
    std::vector<std::string> eqfield = tlx::split('=', line, 2, 2);

    if (eqfield[0] == "disk") {
        flash = false;
    }
    else if (eqfield[0] == "flash") {
        flash = true;
    }
    else {
        THRILL_THROW(std::runtime_error,
                     "Unknown configuration token " << eqfield[0]);
    }

    // *** Set Default Extra Options ***

    autogrow = true; // was default for a long time, have to keep it this way
    delete_on_exit = false;
    direct = DIRECT_TRY;
    // flash is already set
    queue = FileBase::DEFAULT_QUEUE;
    device_id = FileBase::DEFAULT_DEVICE_ID;
    unlink_on_open = false;

    // *** Save Basic Options ***

    // split at commands, at least 3 fields
    std::vector<std::string> cmfield = tlx::split(',', eqfield[1], 3, 3);

    // path:
    path = expand_path(cmfield[0]);
    // replace $$ -> pid in path
    {
        std::string::size_type pos;
        if ((pos = path.find("$$")) != std::string::npos)
        {
#if !THRILL_WINDOWS
            int pid = getpid();
#else
            DWORD pid = GetCurrentProcessId();
#endif
            path.replace(pos, 2, std::to_string(pid));
        }
    }

    // size: (default unit MiB)
    if (!tlx::parse_si_iec_units(cmfield[1].c_str(), &size, 'M')) {
        THRILL_THROW(std::runtime_error,
                     "Invalid disk size '" << cmfield[1] << "' in disk configuration file.");
    }

    if (size == 0) {
        autogrow = true;
        delete_on_exit = true;
    }

    // io_impl:
    io_impl = cmfield[2];
    parse_fileio();
}

void DiskConfig::parse_fileio() {
    // skip over leading spaces
    size_t leadspace = io_impl.find_first_not_of(' ');
    if (leadspace > 0)
        io_impl = io_impl.substr(leadspace);

    // split off extra fileio parameters
    size_t spacepos = io_impl.find(' ');
    if (spacepos == std::string::npos)
        return; // no space in fileio

    // *** Parse Extra Fileio Parameters ***

    std::string paramstr = io_impl.substr(spacepos + 1);
    io_impl = io_impl.substr(0, spacepos);

    std::vector<std::string> param = tlx::split(' ', paramstr);

    for (std::vector<std::string>::const_iterator p = param.begin();
         p != param.end(); ++p)
    {
        // split at equal sign
        std::vector<std::string> eq = tlx::split('=', *p, 2, 2);

        // *** PLEASE try to keep the elseifs sorted by parameter name!
        if (*p == "") {
            // skip blank options
        }
        else if (*p == "autogrow" || *p == "noautogrow" || eq[0] == "autogrow")
        {
            // TODO(?): which fileio implementation support autogrow?

            if (*p == "autogrow") autogrow = true;
            else if (*p == "noautogrow") autogrow = false;
            else if (eq[1] == "off") autogrow = false;
            else if (eq[1] == "on") autogrow = true;
            else if (eq[1] == "no") autogrow = false;
            else if (eq[1] == "yes") autogrow = true;
            else
            {
                THRILL_THROW(std::runtime_error,
                             "Invalid parameter '" << *p << "' in disk configuration file.");
            }
        }
        else if (*p == "delete" || *p == "delete_on_exit")
        {
            delete_on_exit = true;
        }
        else if (*p == "direct" || *p == "nodirect" || eq[0] == "direct")
        {
            // io_impl is not checked here, but I guess that is okay for DIRECT
            // since it depends highly platform _and_ build-time configuration.

            if (*p == "direct") direct = DIRECT_ON;          // force ON
            else if (*p == "nodirect") direct = DIRECT_OFF;  // force OFF
            else if (eq[1] == "off") direct = DIRECT_OFF;
            else if (eq[1] == "try") direct = DIRECT_TRY;
            else if (eq[1] == "on") direct = DIRECT_ON;
            else if (eq[1] == "no") direct = DIRECT_OFF;
            else if (eq[1] == "yes") direct = DIRECT_ON;
            else
            {
                THRILL_THROW(std::runtime_error,
                             "Invalid parameter '" << *p << "' in disk configuration file.");
            }
        }
        else if (eq[0] == "queue")
        {
            if (io_impl == "linuxaio") {
                THRILL_THROW(std::runtime_error, "Parameter '" << *p << "' invalid for fileio '" << io_impl << "' in disk configuration file.");
            }

            char* endp;
            queue = static_cast<int>(strtoul(eq[1].c_str(), &endp, 10));
            if (endp && *endp != 0) {
                THRILL_THROW(std::runtime_error,
                             "Invalid parameter '" << *p << "' in disk configuration file.");
            }
        }
        else if (eq[0] == "queue_length")
        {
            if (io_impl != "linuxaio") {
                THRILL_THROW(std::runtime_error, "Parameter '" << *p << "' "
                             "is only valid for fileio linuxaio "
                             "in disk configuration file.");
            }

            char* endp;
            queue_length = static_cast<int>(strtoul(eq[1].c_str(), &endp, 10));
            if (endp && *endp != 0) {
                THRILL_THROW(std::runtime_error,
                             "Invalid parameter '" << *p << "' in disk configuration file.");
            }
        }
        else if (eq[0] == "device_id" || eq[0] == "devid")
        {
            char* endp;
            device_id = static_cast<int>(strtoul(eq[1].c_str(), &endp, 10));
            if (endp && *endp != 0) {
                THRILL_THROW(std::runtime_error,
                             "Invalid parameter '" << *p << "' in disk configuration file.");
            }
        }
        else if (*p == "raw_device")
        {
            if (!(io_impl == "syscall")) {
                THRILL_THROW(std::runtime_error, "Parameter '" << *p << "' invalid for fileio '" << io_impl << "' in disk configuration file.");
            }

            raw_device = true;
        }
        else if (*p == "unlink" || *p == "unlink_on_open")
        {
            if (!(io_impl == "syscall" || io_impl == "linuxaio" ||
                  io_impl == "mmap" || io_impl == "wbtl"))
            {
                THRILL_THROW(std::runtime_error, "Parameter '" << *p << "' invalid for fileio '" << io_impl << "' in disk configuration file.");
            }

            unlink_on_open = true;
        }
        else
        {
            THRILL_THROW(std::runtime_error,
                         "Invalid optional parameter '" << *p << "' in disk configuration file.");
        }
    }
}

std::string DiskConfig::fileio_string() const {
    std::ostringstream oss;

    oss << io_impl;

    if (!autogrow)
        oss << " autogrow=no";

    if (delete_on_exit)
        oss << " delete_on_exit";

    // tristate direct variable: OFF, TRY, ON
    if (direct == DIRECT_OFF)
        oss << " direct=off";
    else if (direct == DIRECT_TRY) {
        // silenced: oss << " direct=try";
    }
    else if (direct == DIRECT_ON)
        oss << " direct=on";
    else
        THRILL_THROW(std::runtime_error, "Invalid setting for 'direct' option.");

    if (flash)
        oss << " flash";

    if (queue != FileBase::DEFAULT_QUEUE && queue != FileBase::DEFAULT_LINUXAIO_QUEUE)
        oss << " queue=" << queue;

    if (device_id != FileBase::DEFAULT_DEVICE_ID)
        oss << " devid=" << device_id;

    if (raw_device)
        oss << " raw_device";

    if (unlink_on_open)
        oss << " unlink_on_open";

    if (queue_length != 0)
        oss << " queue_length=" << queue_length;

    return oss.str();
}

std::string DiskConfig::expand_path(std::string path) const {
    std::regex var_matcher("\\$([A-Z]+(_[A-Z]+)*)");
    std::smatch match;

    std::stringstream ss;

    while (std::regex_search(path, match, var_matcher)) {
<<<<<<< HEAD
        ss  << match.prefix().str();
=======
        ss << match.prefix().str();
>>>>>>> aedb7306
        ss << std::getenv(match[1].str().c_str());
        path = match.suffix().str();
    }
    ss << path;

    return ss.str();
}

} // namespace io
} // namespace thrill

/******************************************************************************/<|MERGE_RESOLUTION|>--- conflicted
+++ resolved
@@ -27,7 +27,6 @@
 #include <regex>
 #include <string>
 #include <vector>
-#include <regex>
 
 #if THRILL_WINDOWS
    #ifndef NOMINMAX
@@ -494,11 +493,7 @@
     std::stringstream ss;
 
     while (std::regex_search(path, match, var_matcher)) {
-<<<<<<< HEAD
-        ss  << match.prefix().str();
-=======
         ss << match.prefix().str();
->>>>>>> aedb7306
         ss << std::getenv(match[1].str().c_str());
         path = match.suffix().str();
     }
