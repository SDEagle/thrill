/*******************************************************************************
 * thrill/io/config_file.cpp
 *
 * Copied and modified from STXXL https://github.com/stxxl/stxxl, which is
 * distributed under the Boost Software License, Version 1.0.
 *
 * Part of Project Thrill - http://project-thrill.org
 *
 * Copyright (C) 2002 Roman Dementiev <dementiev@mpi-sb.mpg.de>
 * Copyright (C) 2007, 2009 Johannes Singler <singler@ira.uka.de>
 * Copyright (C) 2008, 2009 Andreas Beckmann <beckmann@cs.uni-frankfurt.de>
 * Copyright (C) 2013 Timo Bingmann <tb@panthema.net>
 *
 * All rights reserved. Published under the BSD-2 license in the LICENSE file.
 ******************************************************************************/

#include <thrill/common/cmdline_parser.hpp>
#include <thrill/common/config.hpp>
#include <thrill/io/config_file.hpp>
#include <thrill/io/error_handling.hpp>
#include <thrill/io/file_base.hpp>

#include <fstream>
#include <iostream>
#include <string>
#include <vector>
#include <regex>

#if THRILL_WINDOWS
   #ifndef NOMINMAX
    #define NOMINMAX
  #endif
  #include <windows.h>
#else
  #include <unistd.h>
#endif

namespace thrill {
namespace io {

static inline bool exist_file(const std::string& path) {
    LOG0 << "Checking " << path << " for disk configuration.";
    std::ifstream in(path.c_str());
    return in.good();
}

Config::~Config() {
    for (disk_list_type::const_iterator it = disks_list.begin();
         it != disks_list.end(); it++)
    {
        if (it->delete_on_exit)
        {
            std::cerr << "Thrill: removing disk file: " << it->path << std::endl;
            unlink(it->path.c_str());
        }
    }
}

void Config::initialize() {
    // if disks_list is empty, then try to load disk configuration files
    if (disks_list.size() == 0)
    {
        find_config();
    }

    max_device_id_ = 0;

    is_initialized = true;
}

void Config::find_config() {
    // check several locations for disk configuration files

    // check THRILL_CONFIG environment path
    const char* thrill_cfg = getenv("THRILL_CONFIG");
    if (thrill_cfg && exist_file(thrill_cfg))
        return load_config_file(thrill_cfg);

#if !THRILL_WINDOWS
    // read environment, unix style
    const char* hostname = getenv("HOSTNAME");
    const char* home = getenv("HOME");
    const char* suffix = "";
#else
    // read environment, windows style
    const char* hostname = getenv("COMPUTERNAME");
    const char* home = getenv("APPDATA");
    const char* suffix = ".txt";
#endif

    // check current directory
    {
        std::string basepath = "./.thrill";

        if (hostname && exist_file(basepath + "." + hostname + suffix))
            return load_config_file(basepath + "." + hostname + suffix);

        if (exist_file(basepath + suffix))
            return load_config_file(basepath + suffix);
    }

    // check home directory
    if (home)
    {
        std::string basepath = std::string(home) + "/.thrill";

        if (hostname && exist_file(basepath + "." + hostname + suffix))
            return load_config_file(basepath + "." + hostname + suffix);

        if (exist_file(basepath + suffix))
            return load_config_file(basepath + suffix);
    }

    // load default configuration
    load_default_config();
}

void Config::load_default_config() {
    std::cerr << "Thrill: no config file ~/.thrill found, "
              << "using default disk configuration." << std::endl;
#if !THRILL_WINDOWS
    DiskConfig entry1("/tmp/thrill.tmp", 1000 * 1024 * 1024, "syscall");
    entry1.unlink_on_open = true;
    entry1.autogrow = true;
#else
    DiskConfig entry1("", 1000 * 1024 * 1024, "wincall");
    entry1.delete_on_exit = true;
    entry1.autogrow = true;

    char* tmpstr = new char[255];
    if (GetTempPath(255, tmpstr) == 0)
        THRILL_THROW_WIN_LASTERROR(IoError, "GetTempPath()");
    entry1.path = tmpstr;
    entry1.path += "thrill.tmp";
    delete[] tmpstr;
#endif
    disks_list.push_back(entry1);

    // no flash disks
    first_flash = (unsigned int)disks_list.size();
}

void Config::load_config_file(const std::string& config_path) {
    std::vector<DiskConfig> flash_list;
    std::ifstream cfg_file(config_path.c_str());

    if (!cfg_file)
        return load_default_config();

    std::string line;

    while (std::getline(cfg_file, line))
    {
        // skip comments
        if (line.size() == 0 || line[0] == '#') continue;

        DiskConfig entry;
        entry.parse_line(line); // throws on errors

        if (!entry.flash)
            disks_list.push_back(entry);
        else
            flash_list.push_back(entry);
    }
    cfg_file.close();

    // put flash devices after regular disks
    first_flash = (unsigned int)disks_list.size();
    disks_list.insert(disks_list.end(), flash_list.begin(), flash_list.end());

    if (disks_list.empty()) {
        THRILL_THROW(std::runtime_error,
                     "No disks found in '" << config_path << "'.");
    }
}

//! Returns automatic physical device id counter
unsigned int Config::get_max_device_id() {
    return max_device_id_;
}

//! Returns next automatic physical device id counter
unsigned int Config::get_next_device_id() {
    return max_device_id_++;
}

//! Update the automatic physical device id counter
void Config::update_max_device_id(unsigned int devid) {
    if (max_device_id_ < devid + 1)
        max_device_id_ = devid + 1;
}

uint64_t Config::total_size() const {
    assert(is_initialized);

    uint64_t total_size = 0;

    for (disk_list_type::const_iterator it = disks_list.begin();
         it != disks_list.end(); it++)
    {
        total_size += it->size;
    }

    return total_size;
}

////////////////////////////////////////////////////////////////////////////////

DiskConfig::DiskConfig()
    : size(0),
      autogrow(true),
      delete_on_exit(false),
      direct(DIRECT_TRY),
      flash(false),
      queue(FileBase::DEFAULT_QUEUE),
      device_id(FileBase::DEFAULT_DEVICE_ID),
      raw_device(false),
      unlink_on_open(false),
      queue_length(0)
{ }

DiskConfig::DiskConfig(const std::string& _path, uint64_t _size,
                       const std::string& _io_impl)
    : path(_path),
      size(_size),
      io_impl(_io_impl),
      autogrow(true),
      delete_on_exit(false),
      direct(DIRECT_TRY),
      flash(false),
      queue(FileBase::DEFAULT_QUEUE),
      device_id(FileBase::DEFAULT_DEVICE_ID),
      raw_device(false),
      unlink_on_open(false),
      queue_length(0) {
    parse_fileio();
}

DiskConfig::DiskConfig(const std::string& line)
    : size(0),
      autogrow(true),
      delete_on_exit(false),
      direct(DIRECT_TRY),
      flash(false),
      queue(FileBase::DEFAULT_QUEUE),
      device_id(FileBase::DEFAULT_DEVICE_ID),
      raw_device(false),
      unlink_on_open(false),
      queue_length(0) {
    parse_line(line);
}

void DiskConfig::parse_line(const std::string& line) {
    // split off disk= or flash=
    std::vector<std::string> eqfield = common::Split(line, "=", 2, 2);

    if (eqfield[0] == "disk") {
        flash = false;
    }
    else if (eqfield[0] == "flash") {
        flash = true;
    }
    else {
        THRILL_THROW(std::runtime_error,
                     "Unknown configuration token " << eqfield[0]);
    }

    // *** Set Default Extra Options ***

    autogrow = true; // was default for a long time, have to keep it this way
    delete_on_exit = false;
    direct = DIRECT_TRY;
    // flash is already set
    queue = FileBase::DEFAULT_QUEUE;
    device_id = FileBase::DEFAULT_DEVICE_ID;
    unlink_on_open = false;

    // *** Save Basic Options ***

    // split at commands, at least 3 fields
    std::vector<std::string> cmfield = common::Split(eqfield[1], ",", 3, 3);

    // path:
    path = expand_path(cmfield[0]);
    // replace $$ -> pid in path
    {
        std::string::size_type pos;
        if ((pos = path.find("$$")) != std::string::npos)
        {
#if !THRILL_WINDOWS
            int pid = getpid();
#else
            DWORD pid = GetCurrentProcessId();
#endif
            path.replace(pos, 2, std::to_string(pid));
        }
    }

    // size: (default unit MiB)
    if (!common::ParseSiIecUnits(cmfield[1].c_str(), size, 'M')) {
        THRILL_THROW(std::runtime_error,
                     "Invalid disk size '" << cmfield[1] << "' in disk configuration file.");
    }

    if (size == 0) {
        autogrow = true;
        delete_on_exit = true;
    }

    // io_impl:
    io_impl = cmfield[2];
    parse_fileio();
}

void DiskConfig::parse_fileio() {
    // skip over leading spaces
    size_t leadspace = io_impl.find_first_not_of(' ');
    if (leadspace > 0)
        io_impl = io_impl.substr(leadspace);

    // split off extra fileio parameters
    size_t spacepos = io_impl.find(' ');
    if (spacepos == std::string::npos)
        return; // no space in fileio

    // *** Parse Extra Fileio Parameters ***

    std::string paramstr = io_impl.substr(spacepos + 1);
    io_impl = io_impl.substr(0, spacepos);

    std::vector<std::string> param = common::Split(paramstr, " ");

    for (std::vector<std::string>::const_iterator p = param.begin();
         p != param.end(); ++p)
    {
        // split at equal sign
        std::vector<std::string> eq = common::Split(*p, "=", 2, 2);

        // *** PLEASE try to keep the elseifs sorted by parameter name!
        if (*p == "") {
            // skip blank options
        }
        else if (*p == "autogrow" || *p == "noautogrow" || eq[0] == "autogrow")
        {
            // TODO(?): which fileio implementation support autogrow?

            if (*p == "autogrow") autogrow = true;
            else if (*p == "noautogrow") autogrow = false;
            else if (eq[1] == "off") autogrow = false;
            else if (eq[1] == "on") autogrow = true;
            else if (eq[1] == "no") autogrow = false;
            else if (eq[1] == "yes") autogrow = true;
            else
            {
                THRILL_THROW(std::runtime_error,
                             "Invalid parameter '" << *p << "' in disk configuration file.");
            }
        }
        else if (*p == "delete" || *p == "delete_on_exit")
        {
            delete_on_exit = true;
        }
        else if (*p == "direct" || *p == "nodirect" || eq[0] == "direct")
        {
            // io_impl is not checked here, but I guess that is okay for DIRECT
            // since it depends highly platform _and_ build-time configuration.

            if (*p == "direct") direct = DIRECT_ON;          // force ON
            else if (*p == "nodirect") direct = DIRECT_OFF;  // force OFF
            else if (eq[1] == "off") direct = DIRECT_OFF;
            else if (eq[1] == "try") direct = DIRECT_TRY;
            else if (eq[1] == "on") direct = DIRECT_ON;
            else if (eq[1] == "no") direct = DIRECT_OFF;
            else if (eq[1] == "yes") direct = DIRECT_ON;
            else
            {
                THRILL_THROW(std::runtime_error,
                             "Invalid parameter '" << *p << "' in disk configuration file.");
            }
        }
        else if (eq[0] == "queue")
        {
            if (io_impl == "linuxaio") {
                THRILL_THROW(std::runtime_error, "Parameter '" << *p << "' invalid for fileio '" << io_impl << "' in disk configuration file.");
            }

            char* endp;
            queue = static_cast<int>(strtoul(eq[1].c_str(), &endp, 10));
            if (endp && *endp != 0) {
                THRILL_THROW(std::runtime_error,
                             "Invalid parameter '" << *p << "' in disk configuration file.");
            }
        }
        else if (eq[0] == "queue_length")
        {
            if (io_impl != "linuxaio") {
                THRILL_THROW(std::runtime_error, "Parameter '" << *p << "' "
                             "is only valid for fileio linuxaio "
                             "in disk configuration file.");
            }

            char* endp;
            queue_length = static_cast<int>(strtoul(eq[1].c_str(), &endp, 10));
            if (endp && *endp != 0) {
                THRILL_THROW(std::runtime_error,
                             "Invalid parameter '" << *p << "' in disk configuration file.");
            }
        }
        else if (eq[0] == "device_id" || eq[0] == "devid")
        {
            char* endp;
            device_id = static_cast<int>(strtoul(eq[1].c_str(), &endp, 10));
            if (endp && *endp != 0) {
                THRILL_THROW(std::runtime_error,
                             "Invalid parameter '" << *p << "' in disk configuration file.");
            }
        }
        else if (*p == "raw_device")
        {
            if (!(io_impl == "syscall")) {
                THRILL_THROW(std::runtime_error, "Parameter '" << *p << "' invalid for fileio '" << io_impl << "' in disk configuration file.");
            }

            raw_device = true;
        }
        else if (*p == "unlink" || *p == "unlink_on_open")
        {
            if (!(io_impl == "syscall" || io_impl == "linuxaio" ||
                  io_impl == "mmap" || io_impl == "wbtl"))
            {
                THRILL_THROW(std::runtime_error, "Parameter '" << *p << "' invalid for fileio '" << io_impl << "' in disk configuration file.");
            }

            unlink_on_open = true;
        }
        else
        {
            THRILL_THROW(std::runtime_error,
                         "Invalid optional parameter '" << *p << "' in disk configuration file.");
        }
    }
}

std::string DiskConfig::fileio_string() const {
    std::ostringstream oss;

    oss << io_impl;

    if (!autogrow)
        oss << " autogrow=no";

    if (delete_on_exit)
        oss << " delete_on_exit";

    // tristate direct variable: OFF, TRY, ON
    if (direct == DIRECT_OFF)
        oss << " direct=off";
    else if (direct == DIRECT_TRY) {
        // silenced: oss << " direct=try";
    }
    else if (direct == DIRECT_ON)
        oss << " direct=on";
    else
        THRILL_THROW(std::runtime_error, "Invalid setting for 'direct' option.");

    if (flash)
        oss << " flash";

    if (queue != FileBase::DEFAULT_QUEUE && queue != FileBase::DEFAULT_LINUXAIO_QUEUE)
        oss << " queue=" << queue;

    if (device_id != FileBase::DEFAULT_DEVICE_ID)
        oss << " devid=" << device_id;

    if (raw_device)
        oss << " raw_device";

    if (unlink_on_open)
        oss << " unlink_on_open";

    if (queue_length != 0)
        oss << " queue_length=" << queue_length;

    return oss.str();
}

<<<<<<< HEAD
std::string DiskConfig::expand_path(std::string path) {
=======
std::string DiskConfig::expand_path(std::string path) const {
>>>>>>> 3026c684
    std::regex var_matcher("\\$([A-Z]+(_[A-Z]+)*)");
    std::smatch match;

    std::stringstream ss;

    while (std::regex_search(path, match, var_matcher)) {
        ss  << match.prefix().str();
        ss << std::getenv(match[1].str().c_str());
        path = match.suffix().str();
    }

    return ss.str();
}

} // namespace io
} // namespace thrill

/******************************************************************************/<|MERGE_RESOLUTION|>--- conflicted
+++ resolved
@@ -484,11 +484,7 @@
     return oss.str();
 }
 
-<<<<<<< HEAD
-std::string DiskConfig::expand_path(std::string path) {
-=======
 std::string DiskConfig::expand_path(std::string path) const {
->>>>>>> 3026c684
     std::regex var_matcher("\\$([A-Z]+(_[A-Z]+)*)");
     std::smatch match;
 
