--- conflicted
+++ resolved
@@ -426,11 +426,7 @@
                            size_t begin_local_index = 0,
                            size_t end_local_index = 0,
                            Value neutral_element = Value(),
-<<<<<<< HEAD
                            size_t byte_size = 1024 * 16,
-=======
-                           size_t size = 1024* 16,
->>>>>>> 93820bbc
                            double max_frame_fill_rate = 0.5,
                            size_t frame_size = 32, // TODO(ms): use percentage instead
                            const EqualToFunction& equal_to_function = EqualToFunction())
