--- conflicted
+++ resolved
@@ -137,65 +137,6 @@
         }
     }
 
-<<<<<<< HEAD
-    void PushData(bool consume = false) {
-        for (auto& subrange_file : subrange_files_) {
-            std::get<2>(subrange_file).Close();
-        }
-        consume ? FlushAndConsume() : Flush();
-
-        for (auto& subrange_file : subrange_files_) {
-            ReduceByIndexPostPhase<TableItem, Key, Value, KeyExtractor,
-                                   ReduceFunction, Emitter, VolatileKey,
-                                   ReduceConfig_>
-                subtable(ctx_, dia_id_, key_extractor_, reduce_function_,
-                         emitter_.emit_, config_, neutral_element_);
-            subtable.SetRange(std::get<0>(subrange_file));
-            subtable.Initialize(limit_memory_bytes_);
-            auto reader = std::get<1>(subrange_file).GetReader(consume);
-            while (reader.HasNext()) {
-                subtable.Insert(reader.template Next<TableItem>());
-            }
-            subtable.PushData(consume);
-        }
-    }
-
-    void Dispose() {
-        std::vector<TableItem>().swap(items_);
-        std::vector<std::tuple<common::Range, data::File, data::File::Writer>>()
-            .swap(subrange_files_);
-    }
-
-    //! \name Accessors
-    //! \{
-
-    //! Sets the range of indexes to be handled by this index table
-    void SetRange(const common::Range& range) {
-        range_ = range;
-        full_range_ = range;
-    }
-
-    //! \}
-
-private:
-
-    void Flush() {
-        for (auto iterator = items_.rbegin(); iterator != items_.rend(); iterator++) {
-            emitter_.Emit(*iterator);
-        }
-    }
-
-    void FlushAndConsume() {
-        while (!items_.empty()) {
-            emitter_.Emit(items_.back());
-            items_.pop_back();
-        }
-        neutral_element_index_occupied_ = false;
-    }
-
-    Key key(const TableItem& t) {
-        return MakeTableItem::GetKey(t, key_extractor_);
-=======
     void PushData(bool consume = false, data::File::Writer* pwriter = nullptr) {
         assert(!pwriter || consume);
 
@@ -251,35 +192,19 @@
         std::vector<TableItem>().swap(items_);
         std::vector<std::tuple<common::Range, data::File, data::File::Writer>>()
             .swap(subrange_files_);
->>>>>>> 6fdad247
-    }
-
-    TableItem reduce(const TableItem& a, const TableItem& b) {
-        return MakeTableItem::Reduce(a, b, reduce_function_);
-    }
-
-<<<<<<< HEAD
-    //! Context
-    Context& ctx_;
-
-    //! Associated DIA id
-    size_t dia_id_;
-=======
+    }
+
+    //! \name Accessors
+    //! \{
+
     //! Sets the range of indexes to be handled by this index table
     void SetRange(const common::Range& range) {
         range_ = range;
         full_range_ = range;
     }
->>>>>>> 6fdad247
-
-    //! Key extractor function for extracting a key from a value.
-    KeyExtractor key_extractor_;
-
-    //! Reduce function for reducing two values.
-    ReduceFunction reduce_function_;
-
-<<<<<<< HEAD
-=======
+
+    //! \}
+
 private:
 
     void Flush() {
@@ -318,7 +243,6 @@
     //! Reduce function for reducing two values.
     ReduceFunction reduce_function_;
 
->>>>>>> 6fdad247
     //! Stored reduce config to initialize the subtable.
     ReduceConfig config_;
 
@@ -351,12 +275,9 @@
 
     //! Store for items in nonactive subranges
     std::vector<std::tuple<common::Range, data::File, data::File::Writer>> subrange_files_;
-<<<<<<< HEAD
-=======
 
     //! File for storing data in-case we need multiple re-reduce levels.
     data::FilePtr cache_ = nullptr;
->>>>>>> 6fdad247
 };
 
 } // namespace core
