--- conflicted
+++ resolved
@@ -88,21 +88,12 @@
         table_.Initialize(limit_memory_bytes);
     }
 
-<<<<<<< HEAD
-    bool Insert(const Value& p) {
-        return table_.Insert(p);
-    }
-
-    bool Insert(const KeyValuePair& kv) {
-        return table_.Insert(kv);
-=======
-    void Insert(const TableItem& kv) {
+    bool Insert(const TableItem& kv) {
         return table_.Insert(kv);
     }
 
     Key key(const TableItem& t) {
         return MakeTableItem::GetKey(t, table_.key_extractor());
->>>>>>> 20a1da65
     }
 
     using RangeFilePair = std::pair<common::Range, data::File>;
