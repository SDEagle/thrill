/*******************************************************************************
 * thrill/core/reduce_by_index_post_phase.hpp
 *
 * Hash table with support for reduce.
 *
 * Part of Project Thrill - http://project-thrill.org
 *
 * Copyright (C) 2016 Timo Bingmann <tb@panthema.net>
 *
 * All rights reserved. Published under the BSD-2 license in the LICENSE file.
 ******************************************************************************/

#pragma once
#ifndef THRILL_CORE_REDUCE_BY_INDEX_POST_PHASE_HEADER
#define THRILL_CORE_REDUCE_BY_INDEX_POST_PHASE_HEADER

#include <thrill/api/context.hpp>
#include <thrill/common/logger.hpp>
#include <thrill/core/reduce_bucket_hash_table.hpp>
#include <thrill/core/reduce_functional.hpp>
#include <thrill/core/reduce_probing_hash_table.hpp>
#include <thrill/data/file.hpp>

#include <algorithm>
#include <cassert>
#include <cmath>
#include <functional>
#include <string>
#include <utility>
#include <vector>

namespace thrill {
namespace core {

template <typename TableItem, typename Key, typename Value,
          typename KeyExtractor, typename ReduceFunction, typename Emitter,
          const bool VolatileKey,
          typename ReduceConfig_ = DefaultReduceConfig>
class ReduceByIndexPostPhase
{
    static constexpr bool debug = false;

public:
    using ReduceConfig = ReduceConfig_;
    using MakeTableItem = ReduceMakeTableItem<Value, TableItem, VolatileKey>;
    using PhaseEmitter = ReducePostPhaseEmitter<
              TableItem, Value, Emitter, VolatileKey>;

    /*!
     * A data structure which takes an arbitrary value and extracts an index
     * using a key extractor function from that value. Afterwards, values with
     * the same index are merged together
     */
    ReduceByIndexPostPhase(
        Context& ctx,
        size_t dia_id,
        const KeyExtractor& key_extractor,
        const ReduceFunction& reduce_function,
        const Emitter& emitter,
        const ReduceConfig& config = ReduceConfig(),
        const Value& neutral_element = Value())
        : ctx_(ctx), dia_id_(dia_id),
          key_extractor_(key_extractor), reduce_function_(reduce_function),
          config_(config), emitter_(emitter),
          neutral_element_(neutral_element) { }

    //! non-copyable: delete copy-constructor
    ReduceByIndexPostPhase(const ReduceByIndexPostPhase&) = delete;
    //! non-copyable: delete assignment operator
    ReduceByIndexPostPhase& operator = (const ReduceByIndexPostPhase&) = delete;

    void Initialize(size_t limit_memory_bytes) {
        assert(range_.IsValid() || range_.IsEmpty());
        limit_memory_bytes_ = limit_memory_bytes;
<<<<<<< HEAD

        TableItem neutral =
            MakeTableItem::Make(neutral_element_, key_extractor_);
        neutral_element_key_ = key(neutral);

        if (range_.size() * sizeof(TableItem) < limit_memory_bytes) {
            // all good, we can store the whole index range
            items_.resize(range_.size(), neutral);
        } else {
            // we have to outsource some subranges
            size_t num_subranges =
                1 + (range_.size() * sizeof(TableItem) / limit_memory_bytes);
            // we keep the first subrange in memory and only the other ones go
            // into a file
            range_ = full_range_.Partition(0, num_subranges);
            for (size_t partition = 1; partition < num_subranges; partition++) {
                auto file = ctx_.GetFile(dia_id_);
                auto writer = file.GetWriter();
                common::Range subrange =
                    full_range_.Partition(partition, num_subranges);
                subrange_files_.emplace_back(
                    subrange, std::move(file), std::move(writer));
            }
        }
    }

=======

        TableItem neutral =
            MakeTableItem::Make(neutral_element_, key_extractor_);
        neutral_element_key_ = key(neutral);

        if (range_.size() * sizeof(TableItem) < limit_memory_bytes) {
            // all good, we can store the whole index range
            items_.resize(range_.size(), neutral);
        }
        else {
            // we have to outsource some subranges
            size_t num_subranges =
                1 + (range_.size() * sizeof(TableItem) / limit_memory_bytes);
            // we keep the first subrange in memory and only the other ones go
            // into a file
            range_ = full_range_.Partition(0, num_subranges);
            for (size_t partition = 1; partition < num_subranges; partition++) {
                auto file = ctx_.GetFile(dia_id_);
                auto writer = file.GetWriter();
                common::Range subrange =
                    full_range_.Partition(partition, num_subranges);
                subrange_files_.emplace_back(
                    subrange, std::move(file), std::move(writer));
            }
        }
    }

>>>>>>> aedb7306
    bool Insert(const TableItem& kv) {
        size_t item_key = key(kv);
        assert(item_key >= full_range_.begin && item_key < full_range_.end);
        size_t offset = item_key - range_.begin;

        if (item_key >= range_.begin && item_key < range_.end) {
            // store elements in reverse order
            size_t local_index = range_.size() - offset - 1;

            if (item_key != neutral_element_key_) { // normal index
                if (key(items_[local_index]) == item_key) {
                    items_[local_index] = reduce(items_[local_index], kv);
                    return false;
<<<<<<< HEAD
                } else {
                    items_[local_index] = kv;
                    return true;
                }
            } else { // special handling for element with neutral index
                if (neutral_element_index_occupied_) {
                    items_[local_index] = reduce(items_[local_index], kv);
                    return false;
                } else {
=======
                }
                else {
                    items_[local_index] = kv;
                    return true;
                }
            }
            else {      // special handling for element with neutral index
                if (neutral_element_index_occupied_) {
                    items_[local_index] = reduce(items_[local_index], kv);
                    return false;
                }
                else {
>>>>>>> aedb7306
                    items_[local_index] = kv;
                    neutral_element_index_occupied_ = true;
                    return true;
                }
            }
<<<<<<< HEAD
        } else {
=======
        }
        else {
>>>>>>> aedb7306
            common::Range& subrange =
                std::get<0>(subrange_files_[offset / range_.size() - 1]);
            tlx::unused(subrange); // for release build
            data::File::Writer& writer =
                std::get<2>(subrange_files_[offset / range_.size() - 1]);
            assert(item_key >= subrange.begin && item_key < subrange.end);
            writer.Put(kv);
            return false;
        }
    }

    void PushData(bool consume = false, data::File::Writer* pwriter = nullptr) {
        assert(!pwriter || consume);

        if (!cache_) {
            if (!consume) {
                if (subrange_files_.empty()) {
                    Flush();
<<<<<<< HEAD
                } else {
=======
                }
                else {
>>>>>>> aedb7306
                    data::FilePtr cache = ctx_.GetFilePtr(dia_id_);
                    data::File::Writer writer = cache_->GetWriter();
                    PushData(true, &writer);
                    cache_ = cache;
                    writer.Close();
                }
                return;
            }

            for (auto& subrange_file : subrange_files_) {
                std::get<2>(subrange_file).Close();
<<<<<<< HEAD
            }

            if (pwriter) {
                FlushAndConsume<true>(pwriter);
            } else {
                FlushAndConsume();
            }

            for (auto& subrange_file : subrange_files_) {
                ReduceByIndexPostPhase<TableItem, Key, Value, KeyExtractor,
                                       ReduceFunction, Emitter, VolatileKey,
                                       ReduceConfig_>
                    subtable(ctx_, dia_id_, key_extractor_, reduce_function_,
                             emitter_.emit_, config_, neutral_element_);
                subtable.SetRange(std::get<0>(subrange_file));
                subtable.Initialize(limit_memory_bytes_);
                auto reader = std::get<1>(subrange_file).GetConsumeReader();
                while (reader.HasNext()) {
                    subtable.Insert(reader.template Next<TableItem>());
                }
                subtable.PushData(consume || pwriter, pwriter);
            }

        } else {
=======
            }

            if (pwriter) {
                FlushAndConsume<true>(pwriter);
            }
            else {
                FlushAndConsume();
            }

            for (auto& subrange_file : subrange_files_) {
                ReduceByIndexPostPhase<TableItem, Key, Value, KeyExtractor,
                                       ReduceFunction, Emitter, VolatileKey,
                                       ReduceConfig_>
                subtable(ctx_, dia_id_, key_extractor_, reduce_function_,
                         emitter_.emit_, config_, neutral_element_);
                subtable.SetRange(std::get<0>(subrange_file));
                subtable.Initialize(limit_memory_bytes_);
                auto reader = std::get<1>(subrange_file).GetConsumeReader();
                while (reader.HasNext()) {
                    subtable.Insert(reader.template Next<TableItem>());
                }
                subtable.PushData(consume || pwriter, pwriter);
            }
        }
        else {
>>>>>>> aedb7306
            // previous PushData() has stored data in cache_
            data::File::Reader reader = cache_->GetReader(consume);
            while (reader.HasNext())
                emitter_.Emit(reader.Next<TableItem>());
        }

    }

    void Dispose() {
        std::vector<TableItem>().swap(items_);
<<<<<<< HEAD
        std::vector<std::tuple<common::Range, data::File, data::File::Writer>>()
            .swap(subrange_files_);
=======
        std::vector<std::tuple<common::Range, data::File, data::File::Writer> >()
        .swap(subrange_files_);
>>>>>>> aedb7306
    }

    //! \name Accessors
    //! \{

    //! Sets the range of indexes to be handled by this index table
    void SetRange(const common::Range& range) {
        range_ = range;
        full_range_ = range;
    }

    //! \}

private:
<<<<<<< HEAD

=======
>>>>>>> aedb7306
    void Flush() {
        for (auto iterator = items_.rbegin(); iterator != items_.rend(); iterator++) {
            emitter_.Emit(*iterator);
        }
    }

<<<<<<< HEAD
    template<bool DoCache = false>
=======
    template <bool DoCache = false>
>>>>>>> aedb7306
    void FlushAndConsume(data::File::Writer* writer = nullptr) {
        while (!items_.empty()) {
            emitter_.Emit(items_.back());
            if (DoCache) { writer->Put(items_.back()); }
            items_.pop_back();
        }
        neutral_element_index_occupied_ = false;
    }

    Key key(const TableItem& t) {
        return MakeTableItem::GetKey(t, key_extractor_);
    }

    TableItem reduce(const TableItem& a, const TableItem& b) {
        return MakeTableItem::Reduce(a, b, reduce_function_);
    }

    //! Context
    Context& ctx_;

    //! Associated DIA id
    size_t dia_id_;

    //! Key extractor function for extracting a key from a value.
    KeyExtractor key_extractor_;

    //! Reduce function for reducing two values.
    ReduceFunction reduce_function_;

    //! Stored reduce config to initialize the subtable.
    ReduceConfig config_;

    //! Emitters used to parameterize hash table for output to next DIA node.
    PhaseEmitter emitter_;

    //! neutral element to fill holes in output
    Value neutral_element_;

    //! Size of the table in bytes
    size_t limit_memory_bytes_ = 0;

    //! The index where the neutral element would go if acutally inserted
    size_t neutral_element_key_ = 0;

    //! Is there an actual element at the index of the neutral element?
    bool neutral_element_index_occupied_ = false;

    //! Range of indexes actually managed in this instance -
    //! not including subranges
    common::Range range_;

    //! Full range of indexes actually managed in this instance -
    //! including subranges
    common::Range full_range_;

    //! Store for items in range of this workers.
    //! Stored in reverse order so we can consume while emitting.
    std::vector<TableItem> items_;

    //! Store for items in nonactive subranges
<<<<<<< HEAD
    std::vector<std::tuple<common::Range, data::File, data::File::Writer>> subrange_files_;
=======
    std::vector<std::tuple<common::Range, data::File, data::File::Writer> > subrange_files_;
>>>>>>> aedb7306

    //! File for storing data in-case we need multiple re-reduce levels.
    data::FilePtr cache_ = nullptr;
};

} // namespace core
} // namespace thrill

#endif // !THRILL_CORE_REDUCE_BY_INDEX_POST_PHASE_HEADER

/******************************************************************************/<|MERGE_RESOLUTION|>--- conflicted
+++ resolved
@@ -72,34 +72,6 @@
     void Initialize(size_t limit_memory_bytes) {
         assert(range_.IsValid() || range_.IsEmpty());
         limit_memory_bytes_ = limit_memory_bytes;
-<<<<<<< HEAD
-
-        TableItem neutral =
-            MakeTableItem::Make(neutral_element_, key_extractor_);
-        neutral_element_key_ = key(neutral);
-
-        if (range_.size() * sizeof(TableItem) < limit_memory_bytes) {
-            // all good, we can store the whole index range
-            items_.resize(range_.size(), neutral);
-        } else {
-            // we have to outsource some subranges
-            size_t num_subranges =
-                1 + (range_.size() * sizeof(TableItem) / limit_memory_bytes);
-            // we keep the first subrange in memory and only the other ones go
-            // into a file
-            range_ = full_range_.Partition(0, num_subranges);
-            for (size_t partition = 1; partition < num_subranges; partition++) {
-                auto file = ctx_.GetFile(dia_id_);
-                auto writer = file.GetWriter();
-                common::Range subrange =
-                    full_range_.Partition(partition, num_subranges);
-                subrange_files_.emplace_back(
-                    subrange, std::move(file), std::move(writer));
-            }
-        }
-    }
-
-=======
 
         TableItem neutral =
             MakeTableItem::Make(neutral_element_, key_extractor_);
@@ -127,7 +99,6 @@
         }
     }
 
->>>>>>> aedb7306
     bool Insert(const TableItem& kv) {
         size_t item_key = key(kv);
         assert(item_key >= full_range_.begin && item_key < full_range_.end);
@@ -141,17 +112,6 @@
                 if (key(items_[local_index]) == item_key) {
                     items_[local_index] = reduce(items_[local_index], kv);
                     return false;
-<<<<<<< HEAD
-                } else {
-                    items_[local_index] = kv;
-                    return true;
-                }
-            } else { // special handling for element with neutral index
-                if (neutral_element_index_occupied_) {
-                    items_[local_index] = reduce(items_[local_index], kv);
-                    return false;
-                } else {
-=======
                 }
                 else {
                     items_[local_index] = kv;
@@ -164,18 +124,13 @@
                     return false;
                 }
                 else {
->>>>>>> aedb7306
                     items_[local_index] = kv;
                     neutral_element_index_occupied_ = true;
                     return true;
                 }
             }
-<<<<<<< HEAD
-        } else {
-=======
         }
         else {
->>>>>>> aedb7306
             common::Range& subrange =
                 std::get<0>(subrange_files_[offset / range_.size() - 1]);
             tlx::unused(subrange); // for release build
@@ -194,12 +149,8 @@
             if (!consume) {
                 if (subrange_files_.empty()) {
                     Flush();
-<<<<<<< HEAD
-                } else {
-=======
                 }
                 else {
->>>>>>> aedb7306
                     data::FilePtr cache = ctx_.GetFilePtr(dia_id_);
                     data::File::Writer writer = cache_->GetWriter();
                     PushData(true, &writer);
@@ -211,32 +162,6 @@
 
             for (auto& subrange_file : subrange_files_) {
                 std::get<2>(subrange_file).Close();
-<<<<<<< HEAD
-            }
-
-            if (pwriter) {
-                FlushAndConsume<true>(pwriter);
-            } else {
-                FlushAndConsume();
-            }
-
-            for (auto& subrange_file : subrange_files_) {
-                ReduceByIndexPostPhase<TableItem, Key, Value, KeyExtractor,
-                                       ReduceFunction, Emitter, VolatileKey,
-                                       ReduceConfig_>
-                    subtable(ctx_, dia_id_, key_extractor_, reduce_function_,
-                             emitter_.emit_, config_, neutral_element_);
-                subtable.SetRange(std::get<0>(subrange_file));
-                subtable.Initialize(limit_memory_bytes_);
-                auto reader = std::get<1>(subrange_file).GetConsumeReader();
-                while (reader.HasNext()) {
-                    subtable.Insert(reader.template Next<TableItem>());
-                }
-                subtable.PushData(consume || pwriter, pwriter);
-            }
-
-        } else {
-=======
             }
 
             if (pwriter) {
@@ -262,24 +187,17 @@
             }
         }
         else {
->>>>>>> aedb7306
             // previous PushData() has stored data in cache_
             data::File::Reader reader = cache_->GetReader(consume);
             while (reader.HasNext())
                 emitter_.Emit(reader.Next<TableItem>());
         }
-
     }
 
     void Dispose() {
         std::vector<TableItem>().swap(items_);
-<<<<<<< HEAD
-        std::vector<std::tuple<common::Range, data::File, data::File::Writer>>()
-            .swap(subrange_files_);
-=======
         std::vector<std::tuple<common::Range, data::File, data::File::Writer> >()
         .swap(subrange_files_);
->>>>>>> aedb7306
     }
 
     //! \name Accessors
@@ -294,21 +212,13 @@
     //! \}
 
 private:
-<<<<<<< HEAD
-
-=======
->>>>>>> aedb7306
     void Flush() {
         for (auto iterator = items_.rbegin(); iterator != items_.rend(); iterator++) {
             emitter_.Emit(*iterator);
         }
     }
 
-<<<<<<< HEAD
-    template<bool DoCache = false>
-=======
     template <bool DoCache = false>
->>>>>>> aedb7306
     void FlushAndConsume(data::File::Writer* writer = nullptr) {
         while (!items_.empty()) {
             emitter_.Emit(items_.back());
@@ -369,11 +279,7 @@
     std::vector<TableItem> items_;
 
     //! Store for items in nonactive subranges
-<<<<<<< HEAD
-    std::vector<std::tuple<common::Range, data::File, data::File::Writer>> subrange_files_;
-=======
     std::vector<std::tuple<common::Range, data::File, data::File::Writer> > subrange_files_;
->>>>>>> aedb7306
 
     //! File for storing data in-case we need multiple re-reduce levels.
     data::FilePtr cache_ = nullptr;
