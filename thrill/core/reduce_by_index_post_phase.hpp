--- conflicted
+++ resolved
@@ -128,11 +128,7 @@
         } else {
             common::Range& subrange =
                 std::get<0>(subrange_files_[offset / range_.size() - 1]);
-<<<<<<< HEAD
-            common::UNUSED(subrange); // for release build
-=======
             tlx::unused(subrange); // for release build
->>>>>>> 4b5acf4a
             data::File::Writer& writer =
                 std::get<2>(subrange_files_[offset / range_.size() - 1]);
             assert(item_key >= subrange.begin && item_key < subrange.end);
