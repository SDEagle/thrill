--- conflicted
+++ resolved
@@ -151,19 +151,6 @@
     }
 
     /*!
-<<<<<<< HEAD
-     * Inserts a value. Calls the key_extractor_, makes a key-value-pair and
-     * inserts the pair via the Insert() function.
-         *
-         * \return true if a new key was inserted to the table
-     */
-    bool Insert(const Value& p) {
-        return Insert(std::make_pair(key_extractor_(p), p));
-    }
-
-    /*!
-=======
->>>>>>> 20a1da65
      * Inserts a value into the table, potentially reducing it in case both the
      * key of the value already in the table and the key of the value to be
      * inserted are the same.
@@ -179,11 +166,7 @@
          *
          * \return true if a new key was inserted to the table
      */
-<<<<<<< HEAD
-    bool Insert(const KeyValuePair& kv) {
-=======
-    void Insert(const TableItem& kv) {
->>>>>>> 20a1da65
+    bool Insert(const TableItem& kv) {
 
         while (mem::memory_exceeded && num_items_ != 0)
             SpillAnyPartition();
@@ -228,18 +211,8 @@
         {
             if (key_equal_function_(key(*iter), key(kv)))
             {
-<<<<<<< HEAD
-                // LOGC(debug_items)
-                //    << "match of key: " << kv.first
-                //    << " and " << iter->first << " ... reducing...";
-
-                iter->second = reduce_function_(iter->second, kv.second);
-
+                *iter = reduce(*iter, kv);
                 return false;
-=======
-                *iter = reduce(*iter, kv);
-                return;
->>>>>>> 20a1da65
             }
 
             ++iter;
@@ -258,12 +231,8 @@
                 // increase counter for partition
                 ++items_per_partition_[h.partition_id];
                 ++num_items_;
-<<<<<<< HEAD
 
                 return true;
-=======
-                return;
->>>>>>> 20a1da65
             }
         }
 
