--- conflicted
+++ resolved
@@ -175,11 +175,7 @@
                           ReduceFunction reduce_function,
                           std::vector<data::DynBlockWriter>& emit,
                           Key sentinel,
-<<<<<<< HEAD
                           size_t byte_size = 1024 * 16,
-=======
-                          size_t num_items_per_partition = 1024* 16,
->>>>>>> 93820bbc
                           double max_partition_fill_rate = 0.5,
                           const IndexFunction& index_function = IndexFunction(),
                           const EqualToFunction& equal_to_function = EqualToFunction())
