--- conflicted
+++ resolved
@@ -208,12 +208,8 @@
 
         assert(h.partition_id < num_partitions_);
 
-<<<<<<< HEAD
         if (THRILL_UNLIKELY(kv.first == Key())) {
-=======
-        if (kv.first == Key()) {
             bool new_unique = false;
->>>>>>> 83a21a69
             // handle pairs with sentinel key specially by reducing into last
             // element of items.
             KeyValuePair& sentinel = items_[num_buckets_];
@@ -288,12 +284,9 @@
                 << limit_items_per_partition_[h.partition_id]
                 << " among " << partition_size_[h.partition_id];
             SpillPartition(h.partition_id);
-<<<<<<< HEAD
-        }
-=======
+        }
 
         return true;
->>>>>>> 83a21a69
     }
 
     //! Deallocate items and memory
