--- conflicted
+++ resolved
@@ -129,11 +129,7 @@
         LOG1 << "S3-WARNING - no key given - set environment variable THRILL_S3_KEY";
     }
     if (bkt.secretAccessKey == nullptr) {
-<<<<<<< HEAD
-        LOG1<< "S3-WARNING - no secret given - set environment variable THRILL_S3_SECRET";
-=======
         LOG1 << "S3-WARNING - no secret given - set environment variable THRILL_S3_SECRET";
->>>>>>> aedb7306
     }
 }
 
