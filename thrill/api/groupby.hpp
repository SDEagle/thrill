/*******************************************************************************
 * thrill/api/groupby.hpp
 *
 * DIANode for a groupby operation. Performs the actual groupby operation
 *
 * Part of Project Thrill.
 *
 * Copyright (C) 2015 Huyen Chau Nguyen <hello@chau-nguyen.de>
 *
 * This file has no license. Only Chuck Norris can compile it.
 ******************************************************************************/

#pragma once
#ifndef THRILL_API_GROUPBY_HEADER
#define THRILL_API_GROUPBY_HEADER

#include <thrill/api/dia.hpp>
#include <thrill/api/dop_node.hpp>
#include <thrill/api/groupby_iterator.hpp>
#include <thrill/common/functional.hpp>
#include <thrill/common/logger.hpp>
#include <thrill/core/iterator_wrapper.hpp>
#include <thrill/core/multiway_merge.hpp>

#include <algorithm>
#include <functional>
#include <string>
#include <type_traits>
#include <typeinfo>
#include <utility>
#include <vector>

namespace thrill {
namespace api {

template <typename ValueType, typename ParentDIARef,
          typename KeyExtractor, typename GroupFunction, typename HashFunction>
class GroupByNode : public DOpNode<ValueType>
{
    static const bool debug = true;
    using Super = DOpNode<ValueType>;
    using Key = typename common::FunctionTraits<KeyExtractor>::result_type;
    using ValueOut = ValueType;
    using ValueIn = typename std::decay<typename common::FunctionTraits<KeyExtractor>
                                        ::template arg<0> >::type;

    using File = data::File;
    using Reader = typename File::Reader;
    using Writer = typename File::Writer;

    struct ValueComparator
    {
        explicit ValueComparator(const GroupByNode& info) : info_(info) { }
        const GroupByNode& info_;

        bool operator () (const ValueIn& i,
                          const ValueIn& j) {
            // REVIEW(ch): why is this a comparison by hash key? hash can have
            // collisions.
            auto i_cmp = info_.hash_function_(info_.key_extractor_(i));
            auto j_cmp = info_.hash_function_(info_.key_extractor_(j));
            return (i_cmp < j_cmp);
        }
    };

    using Super::context_;

public:
    /*!
     * Constructor for a GroupByNode. Sets the DataManager, parent, stack,
     * key_extractor and reduce_function.
     *
     * \param parent Parent DIARef.
     * and this node
     * \param key_extractor Key extractor function
     * \param reduce_function Reduce function
     */
    GroupByNode(const ParentDIARef& parent,
                const KeyExtractor& key_extractor,
                const GroupFunction& groupby_function,
                StatsNode* stats_node,
                const HashFunction& hash_function = HashFunction())
        : DOpNode<ValueType>(parent.ctx(), { parent.node() }, stats_node),
          key_extractor_(key_extractor),
          groupby_function_(groupby_function),
          hash_function_(hash_function)
    {
        // Hook PreOp
        auto pre_op_fn = [=](const ValueIn& input) {
                             PreOp(input);
                         };
        // close the function stack with our pre op and register it at
        // parent node for output
        auto lop_chain = parent.stack().push(pre_op_fn).emit();
        parent.node()->RegisterChild(lop_chain, this->type());
        stream_->OnClose([this]() {
                             this->WriteStreamStats(this->stream_);
                         });
    }

    //! Virtual destructor for a GroupByNode.
    virtual ~GroupByNode() { }

    /*!
     * Actually executes the reduce operation. Uses the member functions PreOp,
     * MainOp and PostOp.
     */
    void Execute() override {
        MainOp();
    }

    void PushData(bool consume) final {
        using Iterator = thrill::core::FileIteratorWrapper<ValueIn>;
        thrill::common::StatsTimer<true> timer(false);

        LOG << "sort data";
        timer.Start();
        const size_t num_runs = files_.size();
        // if there's only one run, call user funcs
        if (num_runs == 1) {
            RunUserFunc(files_[0], consume);
        }       // otherwise sort all runs using multiway merge
        else {
            LOG << "start multiwaymerge";
            std::vector<std::pair<Iterator, Iterator> > seq;
            seq.reserve(num_runs);
            for (size_t t = 0; t < num_runs; ++t) {
                std::shared_ptr<Reader> reader = std::make_shared<Reader>(
                    files_[t].GetReader(consume));
                Iterator s = Iterator(&files_[t], reader, 0, true);
                Iterator e = Iterator(&files_[t], reader, files_[t].num_items(), false);
                seq.push_back(std::make_pair(std::move(s), std::move(e)));
            }
            LOG << "start multiwaymerge for real";
            auto puller = core::get_sequential_file_multiway_merge_tree<true, false>(
                seq.begin(),
                seq.end(),
                totalsize_,
                ValueComparator(*this));

            LOG << "run user func";
            if (puller.HasNext()) {
                // create iterator to pass to user_function
                auto user_iterator = GroupByMultiwayMergeIterator<
                    ValueIn, KeyExtractor, ValueComparator>(puller, key_extractor_);
                while (user_iterator.HasNextForReal()) {
                    // call user function
                    const ValueOut res = groupby_function_(
                        user_iterator, user_iterator.GetNextKey());
                    // push result to callback functions
                    for (auto func : DIANode<ValueType>::callbacks_) {
                        // LOG << "grouped to value " << res;
                        func(res);
                    }
                }
            }
        }
        timer.Stop();
        LOG1 << "\n"
             << "RESULT"
             << " name=multiwaymerge"
             << " rank=" << context_.my_rank()
             << " time=" << timer.Milliseconds();
    }

    void Dispose() override { }

    /*!
     * Produces a function stack, which only contains the PostOp function.
     * \return PostOp function stack
     */
    auto ProduceStack() {
        return FunctionStack<ValueType>();
    }

private:
    const KeyExtractor& key_extractor_;
    const GroupFunction& groupby_function_;
    const HashFunction& hash_function_;

    data::CatStreamPtr stream_ { context_.GetNewCatStream() };
    std::vector<data::Stream::Writer> emitter_ { stream_->OpenWriters() };
    std::vector<data::File> files_;
    data::File sorted_elems_ { context_.GetFile() };
    size_t totalsize_ = 0;

    void RunUserFunc(File& f, bool consume) {
        auto r = f.GetReader(consume);
        if (r.HasNext()) {
            // create iterator to pass to user_function
            LOG << "get iterator";
            auto user_iterator = GroupByIterator<ValueIn, KeyExtractor, ValueComparator>(r, key_extractor_);
            LOG << "start running user func";
            while (user_iterator.HasNextForReal()) {
                // call user function
                const ValueOut res = groupby_function_(user_iterator,
                                                       user_iterator.GetNextKey());
                // push result to callback functions
                for (auto func : DIANode<ValueType>::callbacks_) {
                    // LOG << "grouped to value " << res;
                    func(res);
                }
            }
            LOG << "finished user func";
        }
    }

    /*
     * Send all elements to their designated PEs
     */
    void PreOp(const ValueIn& v) {
        const Key k = key_extractor_(v);
        const auto recipient = hash_function_(k) % emitter_.size();
        emitter_[recipient](v);
    }

    /*
     * Sort and store elements in a file
     */
    void FlushVectorToFile(std::vector<ValueIn>& v) {
        totalsize_ += v.size();

        // sort run and sort to file
        std::sort(v.begin(), v.end(), ValueComparator(*this));
        File f = context_.GetFile();
        {
            Writer w = f.GetWriter();
            for (const ValueIn& e : v) {
                w(e);
            }
            w.Close();
        }

        files_.emplace_back(std::move(f));
    }

    //! Receive elements from other workers.
    auto MainOp() {
        LOG << "running group by main op";

        const size_t FIXED_VECTOR_SIZE = 1000000000 / sizeof(ValueIn) * 4;
        // const size_t FIXED_VECTOR_SIZE = 4;
        std::vector<ValueIn> incoming;
        incoming.reserve(FIXED_VECTOR_SIZE);

        // close all emitters
        for (auto& e : emitter_) {
            e.Close();
        }
        LOG << "closed all emitters";
        LOG << "receive elems";
        // get incoming elements
        auto reader = stream_->OpenCatReader(true /* consume */);
        while (reader.HasNext()) {
            // if vector is full save to disk
            if (incoming.size() == FIXED_VECTOR_SIZE) {
                FlushVectorToFile(incoming);
                incoming.clear();
            }
            // store incoming element
            incoming.emplace_back(reader.template Next<ValueIn>());
        }
        FlushVectorToFile(incoming);
        std::vector<ValueIn>().swap(incoming);
<<<<<<< HEAD
        LOG << "finished receiving elems";
=======

        stream_->Close();
>>>>>>> 0b20b14e
    }
};

/******************************************************************************/

template <typename ValueType, typename Stack>
template <typename ValueOut,
          typename KeyExtractor,
          typename GroupFunction,
          typename HashFunction>
auto DIARef<ValueType, Stack>::GroupBy(
    const KeyExtractor &key_extractor,
    const GroupFunction &groupby_function) const {

    using DOpResult = ValueOut;

    static_assert(
        std::is_same<
            typename std::decay<typename common::FunctionTraits<KeyExtractor>
                                ::template arg<0> >::type,
            ValueType>::value,
        "KeyExtractor has the wrong input type");

    StatsNode* stats_node = AddChildStatsNode("GroupBy", DIANodeType::DOP);
    using GroupByResultNode
              = GroupByNode<DOpResult, DIARef, KeyExtractor,
                            GroupFunction, HashFunction>;
    auto shared_node
        = std::make_shared<GroupByResultNode>(*this,
                                              key_extractor,
                                              groupby_function,
                                              stats_node);

    auto groupby_stack = shared_node->ProduceStack();

    return DIARef<DOpResult, decltype(groupby_stack)>(
        shared_node, groupby_stack, { stats_node });
}

} // namespace api
} // namespace thrill

#endif // !THRILL_API_GROUPBY_HEADER

/******************************************************************************/<|MERGE_RESOLUTION|>--- conflicted
+++ resolved
@@ -262,12 +262,8 @@
         }
         FlushVectorToFile(incoming);
         std::vector<ValueIn>().swap(incoming);
-<<<<<<< HEAD
         LOG << "finished receiving elems";
-=======
-
         stream_->Close();
->>>>>>> 0b20b14e
     }
 };
 
