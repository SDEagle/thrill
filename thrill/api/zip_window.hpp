--- conflicted
+++ resolved
@@ -615,11 +615,7 @@
  * \ingroup dia_dops
  */
 template <typename ZipFunction, typename FirstDIAType, typename FirstDIAStack,
-<<<<<<< HEAD
-          typename ... DIAs>
-=======
           typename... DIAs>
->>>>>>> 41830be9
 auto ZipWindow(const std::array<size_t, 1 + sizeof ... (DIAs)>& window_size,
                const ZipFunction& zip_function,
                const DIA<FirstDIAType, FirstDIAStack>& first_dia,
