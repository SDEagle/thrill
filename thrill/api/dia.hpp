/*******************************************************************************
 * thrill/api/dia.hpp
 *
 * Interface for Operations, holds pointer to node and lambda from node to state
 *
 * Part of Project Thrill - http://project-thrill.org
 *
 * Copyright (C) 2015 Alexander Noe <aleexnoe@gmail.com>
 * Copyright (C) 2015 Sebastian Lamm <seba.lamm@gmail.com>
 * Copyright (C) 2015 Timo Bingmann <tb@panthema.net>
 * Copyright (C) 2015 Huyen Chau Nguyen <hello@chau-nguyen.de>
 *
 * All rights reserved. Published under the BSD-2 license in the LICENSE file.
 ******************************************************************************/

#pragma once
#ifndef THRILL_API_DIA_HEADER
#define THRILL_API_DIA_HEADER

#include <thrill/api/context.hpp>
#include <thrill/api/dia_node.hpp>
#include <thrill/api/function_stack.hpp>
#include <thrill/api/stats_graph.hpp>
#include <thrill/common/function_traits.hpp>
#include <thrill/common/functional.hpp>

#include <cassert>
#include <functional>
#include <memory>
#include <string>
#include <utility>
#include <vector>

namespace thrill {
namespace api {

//! \addtogroup api Interface
//! \{

/*!
 * DIA is the interface between the user and the Thrill framework. A DIA can be
 * imagined as an immutable array, even though the data does not need to be
 * which represents the state after the previous DOp or Action. Additionally, a
 * DIA stores the local lambda function chain of type Stack, which can transform
 * elements of the DIANode to elements of this DIA. DOps/Actions create a DIA
 * and a new DIANode, to which the DIA links to. LOps only create a new DIA,
 * which link to the previous DIANode.
 *
 * \tparam ValueType Type of elements currently in this DIA.
 * \tparam Stack Type of the function chain.
 */
template <typename _ValueType, typename _Stack = FunctionStack<_ValueType> >
class DIA
{
    friend class Context;

    //! alias for convenience.
    template <typename Function>
    using FunctionTraits = common::FunctionTraits<Function>;

public:
    //! Type of this function stack
    using Stack = _Stack;

    //! type of the items delivered by the DOp, and pushed down the function
    //! stack towards the next nodes. If the function stack contains LOps nodes,
    //! these may transform the type.
    using StackInput = typename Stack::Input;

    //! type of the items virtually in the DIA, which is the type emitted by the
    //! current LOp stack.
    using ValueType = _ValueType;

    //! type of pointer to the real node object implementation. This object has
    //! base item type StackInput which is transformed by the function stack
    //! lambdas further. But even pushing more lambdas does not change the stack
    //! input type.
    using DIANodePtr = std::shared_ptr<DIANode<StackInput> >;

    //! default-constructor: invalid DIA
    DIA() = default;

    //! Return whether the DIA is valid.
    bool IsValid() const { return node_.get() != nullptr; }

    /*!
     * Constructor of a new DIA with a pointer to a DIANode and a
     * function chain from the DIANode to this DIA.
     *
     * \param node Pointer to the last DIANode, DOps and Actions create a new
     * DIANode, LOps link to the DIANode of the previous DIA.
     *
     * \param stack Function stack consisting of functions between last DIANode
     * and this DIA.
     */
    DIA(const DIANodePtr& node, const Stack& stack,
        const std::vector<StatsNode*>& stats_parents)
        : node_(node),
          stack_(stack),
          stats_parents_(stats_parents)
    { }

    /*!
     * Constructor of a new DIA supporting move semantics of nodes.
     *
     * \param node Pointer to the last DIANode, DOps and Actions create a new
     * DIANode, LOps link to the DIANode of the previous DIA.
     *
     * \param stack Function stack consisting of functions between last DIANode
     * and this DIA.
     */
    DIA(DIANodePtr&& node, const Stack& stack,
        const std::vector<StatsNode*>& stats_parents)
        : node_(std::move(node)),
          stack_(stack),
          stats_parents_(stats_parents)
    { }

    /*!
     * Constructor of a new DIA supporting move semantics of nodes.
     *
     * \param node Pointer to the last DIANode, DOps and Actions create a new
     * DIANode, LOps link to the DIANode of the previous DIA.
     *
     * \param stack Function stack consisting of functions between last DIANode
     * and this DIA.
     */
    DIA(DIANodePtr&& node, const std::vector<StatsNode*>& stats_parents)
        : DIA(std::move(node), FunctionStack<ValueType>(), stats_parents) { }

    /*!
     * Copy-Constructor of a DIA with empty function chain from a DIA with
     * a non-empty chain.  The functionality of the chain is stored in a newly
     * created LOpNode.  The current DIA than points to this LOpNode.  This
     * is needed to support assignment operations between DIA's.
     *
     * \param rhs DIA containing a non-empty function chain.
     */
    template <typename AnyStack>
    DIA(const DIA<ValueType, AnyStack>& rhs)
#if __GNUC__ && !__clang__
    // the attribute warning does not work with gcc?
    __attribute__ ((warning(     // NOLINT
                        "Casting to DIA creates LOpNode instead of inline chaining.\n"
                        "Consider whether you can use auto instead of DIA.")))
#elif __GNUC__ && __clang__
    __attribute__ ((deprecated)) // NOLINT
#endif
    ;                            // NOLINT

    //! Returns a pointer to the according DIANode.
    const DIANodePtr & node() const {
        assert(IsValid());
        return node_;
    }

    //! Returns a the corresponding stats nodes
    const std::vector<StatsNode*> & stats_parents() const {
        assert(IsValid());
        return stats_parents_;
    }

    //! Returns the number of references to the according DIANode.
    size_t node_refcount() const {
        assert(IsValid());
        return node_.use_count();
    }

    //! Returns the stored function chain.
    const Stack & stack() const {
        assert(IsValid());
        return stack_;
    }

    StatsNode * AddChildStatsNode(const char* label, const DIANodeType& type) const {
        StatsNode* node = node_->context().stats_graph().AddNode(label, type);
        for (const auto& parent : stats_parents_)
            node_->context().stats_graph().AddEdge(parent, node);
        return node;
    }

    void AppendChildStatsNode(StatsNode* stats_node) const {
        for (const auto& parent : stats_parents_)
            node_->context().stats_graph().AddEdge(parent, stats_node);
    }

    template <typename AnyType, typename AnyStack>
    auto LinkStatsNodeFrom(const DIA<AnyType, AnyStack>& rhs) {
        for (const auto& parent : stats_parents_) {
            for (const auto& rhs_parent : rhs.stats_parents())
                node_->context().stats_graph().AddEdge(rhs_parent, parent);
        }
        return *this;
    }

    Context & ctx() const {
        assert(IsValid());
        return node_->context();
    }

    /*!
     * Mark the referenced DIANode for keeping, which makes children not consume
     * the data when executing. This does not create a new DIA, but returns the
     * existing one.
     */
    DIA & Keep() {
        assert(IsValid());
        node_->SetConsume(false);
        return *this;
    }

    /*!
     * Mark the referenced DIANode as consuming, which makes it only executable
     * once. This does not create a new DIA, but returns the existing one.
     */
    DIA & Consume() {
        assert(IsValid());
        node_->SetConsume(true);
        return *this;
    }

    /*!
     * Map is a LOp, which maps this DIA according to the map_fn given by the
     * user.  The map_fn maps each element to another
     * element of a possibly different type. The function chain of the returned
     * DIA is this DIA's stack_ chained with map_fn.
     *
     * \tparam MapFunction Type of the map function.
     *
     * \param map_function Map function of type MapFunction, which maps each
     * element to an element of a possibly different type.
     */
    template <typename MapFunction>
    auto Map(const MapFunction &map_function) const {
        assert(IsValid());

        using MapArgument
                  = typename FunctionTraits<MapFunction>::template arg_plain<0>;
        using MapResult
                  = typename FunctionTraits<MapFunction>::result_type;
        auto conv_map_function =
            [=](const MapArgument& input, auto emit_func) {
                emit_func(map_function(input));
            };

        static_assert(
            std::is_convertible<ValueType, MapArgument>::value,
            "MapFunction has the wrong input type");

        auto new_stack = stack_.push(conv_map_function);
        return DIA<MapResult, decltype(new_stack)>(
            node_, new_stack, { AddChildStatsNode("Map", DIANodeType::LAMBDA) });
    }

    /*!
     * Filter is a LOp, which filters elements from this DIA according to the
     * filter_function given by the user. The filter_function maps each element
     * to a boolean.  The function chain of the returned DIA is this DIA's
     * stack_ chained with filter_function.
     *
     * \tparam FilterFunction Type of the map function.
     *
     * \param filter_function Filter function of type FilterFunction, which maps
     * each element to a boolean.
     *
     */
    template <typename FilterFunction>
    auto Filter(const FilterFunction &filter_function) const {
        assert(IsValid());

        using FilterArgument
                  = typename FunctionTraits<FilterFunction>::template arg_plain<0>;
        auto conv_filter_function =
            [=](const FilterArgument& input, auto emit_func) {
                if (filter_function(input)) emit_func(input);
            };

        static_assert(
            std::is_convertible<ValueType, FilterArgument>::value,
            "FilterFunction has the wrong input type");

        auto new_stack = stack_.push(conv_filter_function);
        return DIA<ValueType, decltype(new_stack)>(
            node_, new_stack, { AddChildStatsNode("Filter", DIANodeType::LAMBDA) });
    }

    /*!
     * FlatMap is a LOp, which maps this DIA according to the
     * flatmap_function given by the user. The flatmap_function maps each
     * element to elements of a possibly different type. The flatmap_function
     * has an emitter function as it's second parameter. This emitter is called
     * once for each element to be emitted. The function chain of the returned
     * DIA is this DIA's stack_ chained with flatmap_function.
     *
     * \tparam ResultType ResultType of the FlatmapFunction, if different from
     * item type of DIA.
     *
     * \tparam FlatmapFunction Type of the map function.
     *
     * \param flatmap_function Map function of type FlatmapFunction, which maps
     * each element to elements of a possibly different type.
     */
    template <typename ResultType = ValueType, typename FlatmapFunction>
    auto FlatMap(const FlatmapFunction &flatmap_function) const {
        assert(IsValid());

        auto new_stack = stack_.push(flatmap_function);
        return DIA<ResultType, decltype(new_stack)>(node_, new_stack, { AddChildStatsNode("FlatMap", DIANodeType::LAMBDA) });
    }

    /*!
     * ReduceBy is a DOp, which groups elements of the DIA with the
     * key_extractor and reduces each key-bucket to a single element using the
     * associative reduce_function. The reduce_function defines how two elements
     * can be reduced to a single element of equal type. The key of the reduced
     * element has to be equal to the keys of the input elements. Since ReduceBy
     * is a DOp, it creates a new DIANode. The DIA returned by Reduce links
     * to this newly created DIANode. The stack_ of the returned DIA consists
     * of the PostOp of Reduce, as a reduced element can
     * directly be chained to the following LOps.
     *
     * \tparam KeyExtractor Type of the key_extractor function.  The
     * key_extractor function is equal to a map function.
     *
     * \param key_extractor Key extractor function, which maps each element to a
     * key of possibly different type.
     *
     * \tparam ReduceFunction Type of the reduce_function. This is a function
     * reducing two elements of L's result type to a single element of equal
     * type.
     *
     * \param reduce_function Reduce function, which defines how the key buckets
     * are reduced to a single element. This function is applied associative but
     * not necessarily commutative.
     */
    template <typename KeyExtractor, typename ReduceFunction>
    auto ReduceBy(const KeyExtractor &key_extractor,
                  const ReduceFunction &reduce_function) const;

    /*!
    * ReduceByKey is a DOp, which groups elements of the DIA with the
    * key_extractor and reduces each key-bucket to a single element using the
    * associative reduce_function. The reduce_function defines how two elements
    * can be reduced to a single element of equal type.In contrast to ReduceBy,
    * the reduce_function is allowed to change the key (Example: Integers
    * with modulo function as key_extractor). Creates overhead as both key and
    * value have to be sent in shuffle step. Since ReduceByKey
    * is a DOp, it creates a new DIANode. The DIA returned by Reduce links
    * to this newly created DIANode. The stack_ of the returned DIA consists
    * of the PostOp of Reduce, as a reduced element can
    * directly be chained to the following LOps.
    *
    * \tparam KeyExtractor Type of the key_extractor function.
    * The key_extractor function is equal to a map function.
    *
    * \param key_extractor Key extractor function, which maps each element to a
    * key of possibly different type.
    *
    * \tparam ReduceFunction Type of the reduce_function. This is a function
    * reducing two elements of L's result type to a single element of equal
    * type.
    *
    * \param reduce_function Reduce function, which defines how the key buckets
    * are reduced to a single element. This function is applied associative but
    * not necessarily commutative.
    */
    template <typename KeyExtractor, typename ReduceFunction>
    auto ReduceByKey(const KeyExtractor &key_extractor,
                     const ReduceFunction &reduce_function) const;

    /*!
     * ReducePair is a DOp, which groups key-value-pairs in the input DIA by
     * their key and reduces each key-bucket to a single element using the
     * associative reduce_function. The reduce_function defines how two elements
     * can be reduced to a single element of equal type. The reduce_function is
     * allowed to change the key. Since ReducePair
     * is a DOp, it creates a new DIANode. The DIA returned by Reduce links
     * to this newly created DIANode. The stack_ of the returned DIA consists
     * of the PostOp of Reduce, as a reduced element can
     * directly be chained to the following LOps.
     *
     * \tparam ReduceFunction Type of the reduce_function. This is a function
     * reducing two elements of L's result type to a single element of equal
     * type.
     *
     * \param reduce_function Reduce function, which defines how the key buckets
     * are reduced to a single element. This function is applied associative but
     * not necessarily commutative.
     */
    template <typename ReduceFunction>
    auto ReducePair(const ReduceFunction &reduce_function) const;

    /*!
     * ReduceToIndex is a DOp, which groups elements of the DIA with the
     * key_extractor returning an unsigned integers and reduces each key-bucket
     * to a single element using the associative reduce_function.
     * In contrast to ReduceBy, ReduceToIndex returns a DIA in a defined order,
     * which has the reduced element with key i in position i.
     * The reduce_function defines how two elements can be reduced to a single
     * element of equal type. The key of the reduced element has to be equal
     * to the keys of the input elements. Since ReduceToIndex is a DOp,
     * it creates a new DIANode. The DIA returned by ReduceToIndex links to
     * this newly created DIANode. The stack_ of the returned DIA consists
     * of the PostOp of ReduceToIndex, as a reduced element can
     * directly be chained to the following LOps.
     *
     * \tparam KeyExtractor Type of the key_extractor function.
     * The key_extractor function is equal to a map function and has an unsigned
     * integer as it's output type.
     *
     * \param key_extractor Key extractor function, which maps each element to a
     * key of possibly different type.
     *
     * \tparam ReduceFunction Type of the reduce_function. This is a function
     * reducing two elements of L's result type to a single element of equal
     * type.
     *
     * \param reduce_function Reduce function, which defines how the key buckets
     * are reduced to a single element. This function is applied associative but
     * not necessarily commutative.
     *
     * \param size Resulting DIA size. Consequently, the key_extractor function
     * but always return < size for any element in the input DIA.
     *
     * \param neutral_element Item value with which to start the reduction in
     * each array cell.
     */
    template <typename KeyExtractor, typename ReduceFunction>
    auto ReduceToIndex(const KeyExtractor &key_extractor,
                       const ReduceFunction &reduce_function,
                       size_t size,
                       const ValueType& neutral_element = ValueType()) const;

    /*!
     * ReduceToIndexByKey is a DOp, which groups elements of the DIA with the
     * key_extractor returning an unsigned integers and reduces each key-bucket
     * to a single element using the associative reduce_function.
     * In contrast to ReduceByKey, ReduceToIndexByKey returns a DIA in a defined
     * order, which has the reduced element with key i in position i.
     * The reduce_function defines how two elements can be reduced to a single
     * element of equal type. ReduceToIndexByKey is the equivalent to
     * ReduceByKey, as the reduce_function is allowed to change the key.
     * Since ReduceToIndexByKey is a DOp,
     * it creates a new DIANode. The DIA returned by ReduceToIndex links to
     * this newly created DIANode. The stack_ of the returned DIA consists
     * of the PostOp of ReduceToIndex, as a reduced element can
     * directly be chained to the following LOps.
     *
     * \tparam KeyExtractor Type of the key_extractor function.
     * The key_extractor function is equal to a map function and has an unsigned
     * integer as it's output type.
     *
     * \param key_extractor Key extractor function, which maps each element to a
     * key of possibly different type.
     *
     * \tparam ReduceFunction Type of the reduce_function. This is a function
     * reducing two elements of L's result type to a single element of equal
     * type.
     *
     * \param reduce_function Reduce function, which defines how the key buckets
     * are reduced to a single element. This function is applied associative but
     * not necessarily commutative.
     *
     * \param size Resulting DIA size. Consequently, the key_extractor function
     * but always return < size for any element in the input DIA.
     *
     * \param neutral_element Item value with which to start the reduction in
     * each array cell.
     */
    template <typename KeyExtractor, typename ReduceFunction>
    auto ReduceToIndexByKey(const KeyExtractor &key_extractor,
                            const ReduceFunction &reduce_function,
                            size_t size,
                            const ValueType& neutral_element = ValueType()) const;

    /*!
     * ReducePairToIndex is a DOp, which groups key-value-pairs of the input
     * DIA by their key, which has to be an unsigned integer. Each key-bucket
     * is reduced to a single element using the associative reduce_function.
     * In contrast to Reduce, ReduceToIndex returns a DIA in a defined order,
     * which has the reduced element with key i in position i.
     * The reduce_function defines how two elements can be reduced to a single
     * element of equal type. The reduce_function is allowed to change the key.
     * Since ReduceToIndex is a DOp,
     * it creates a new DIANode. The DIA returned by ReduceToIndex links to
     * this newly created DIANode. The stack_ of the returned DIA consists
     * of the PostOp of ReduceToIndex, as a reduced element can
     * directly be chained to the following LOps.
     *
     * \tparam ReduceFunction Type of the reduce_function. This is a function
     * reducing two elements of L's result type to a single element of equal
     * type.
     *
     * \param reduce_function Reduce function, which defines how the key buckets
     * are reduced to a single element. This function is applied associative but
     * not necessarily commutative.
     *
     * \param size Resulting DIA size. Consequently, the key_extractor function
     * but always return < size for any element in the input DIA.
     *
     * \param neutral_element Item value with which to start the reduction in
     * each array cell.
     */
    template <typename ReduceFunction>
    auto ReducePairToIndex(
        const ReduceFunction &reduce_function, size_t size,
        const typename FunctionTraits<ReduceFunction>::result_type&
        neutral_element = typename FunctionTraits<ReduceFunction>::result_type()) const;

    /*!
     * GroupBy is a DOp, which groups elements of the DIA by its key.
     * After having grouped all elements of one key, all elements of one key
     * will be processed according to the GroupByFunction and returns an output
     * Contrary to Reduce, GroupBy allows usage of functions that require all
     * elements of one key at once as GroupByFunction will be applied _after_
     * all elements with the same key have been grouped. However because of this
     * reason, the communication overhead is also higher. If possible, usage of
     * Reduce is therefore recommended.
     * As GroupBy is a DOp, it creates a new DIANode. The DIA returned by
     * Reduce links to this newly created DIANode. The stack_ of the returned
     * DIA consists of the PostOp of Reduce, as a reduced element can
     * directly be chained to the following LOps.
     *
     * \tparam KeyExtractor Type of the key_extractor function.
     * The key_extractor function is equal to a map function.
     *
     * \param key_extractor Key extractor function, which maps each element to a
     * key of possibly different type.
     *
     * \tparam GroupByFunction Type of the groupby_function. This is a function
     * taking an iterator for all elements of the same key as input.
     *
     * \param groupby_function Reduce function, which defines how the key
     * buckets are grouped and processed.
     *      input param: api::GroupByReader with functions HasNext() and Next()
     */
    template <typename ValueOut,
              typename KeyExtractor,
              typename GroupByFunction,
              typename HashFunction =
                  std::hash<typename common::FunctionTraits<KeyExtractor>::result_type> >
    auto GroupBy(const KeyExtractor &key_extractor,
                 const GroupByFunction &reduce_function) const;

    /*!
     * GroupBy is a DOp, which groups elements of the DIA by its key.
     * After having grouped all elements of one key, all elements of one key
     * will be processed according to the GroupByFunction and returns an output
     * Contrary to Reduce, GroupBy allows usage of functions that require all
     * elements of one key at once as GroupByFunction will be applied _after_
     * all elements with the same key have been grouped. However because of this
     * reason, the communication overhead is also higher. If possible, usage of
     * Reduce is therefore recommended.
     * In contrast to GroupBy, GroupByIndex returns a DIA in a defined order,
     * which has the reduced element with key i in position i.
     * As GroupBy is a DOp, it creates a new DIANode. The DIA returned by
     * Reduce links to this newly created DIANode. The stack_ of the returned
     * DIA consists of the PostOp of Reduce, as a reduced element can
     * directly be chained to the following LOps.
     *
     * \tparam KeyExtractor Type of the key_extractor function.
     * The key_extractor function is equal to a map function.
     *
     * \param key_extractor Key extractor function, which maps each element to a
     * key of possibly different type.
     *
     * \tparam GroupByFunction Type of the groupby_function. This is a function
     * taking an iterator for all elements of the same key as input.
     *
     * \param groupby_function Reduce function, which defines how the key
     * buckets are grouped and processed.
     *      input param: api::GroupByReader with functions HasNext() and Next()
     */
    template <typename ValueOut,
              typename KeyExtractor,
              typename GroupByFunction,
              typename HashFunction =
                  std::hash<typename common::FunctionTraits<KeyExtractor>::result_type> >
    auto GroupByIndex(const KeyExtractor &key_extractor,
                      const GroupByFunction &reduce_function,
                      const size_t size,
                      const ValueOut& neutral_element = ValueOut()) const;

    /*!
     * Zip is a DOp, which Zips two DIAs in style of functional programming. The
     * zip_function is used to zip the i-th elements of both input DIAs together
     * to form the i-th element of the output DIA. The type of the output
     * DIA can be inferred from the zip_function.
     *
     * \tparam ZipFunction Type of the zip_function. This is a function with two
     * input elements, both of the local type, and one output element, which is
     * the type of the Zip node.
     *
     * \param zip_function Zip function, which zips two elements together
     *
     * \param second_dia DIA, which is zipped together with the original
     * DIA.
     */
    template <typename ZipFunction, typename SecondDIA>
    auto Zip(SecondDIA second_dia, const ZipFunction &zip_function) const;

    // REVIEW(ej): use default comparator. remove everywhere where it is
    // duplicate.

    /*!
     * Merge is a DOp, which merges two sorted DIAs to a single sorted DIA.
     * Both input DIAs must be used sorted conforming to the given comparator. 
     * The type of the output DIA will be the type of this DIA. 
     *
     * The merge operation balances all input data, so that each worker will 
     * have an equal number of elements when the merge completes. 
     *
     * \tparam Comparator Comparator to specify the order of input and output. 
     *
     * \param comparator Comparator to specify the order of input and output. 
     *
     * \param second_dia DIA, which is merged with this DIA. 
     */
<<<<<<< HEAD
    template <typename SecondDIA, typename Comperator = std::less<ValueType> >
    auto Merge(SecondDIA second_dia, const Comperator& comperator = Comperator()) const;
=======
    template <typename SecondDIA, typename Comparator = std::less<ValueType> >
    auto Merge(SecondDIA second_dia, const Comparator& comparator = Comparator()) const;
>>>>>>> de8a776c

    /*!
     * PrefixSum is a DOp, which computes the prefix sum of all elements. The sum
     * function defines how two elements are combined to a single element.
     *
     * \tparam SumFunction Type of the sum_function.
     *
     * \param sum_function Sum function (any associative function).
     *
     * \param initial_element Initial element of the sum function.
     */
    template <typename SumFunction = std::plus<ValueType> >
    auto PrefixSum(const SumFunction& sum_function = SumFunction(),
                   const ValueType& initial_element = ValueType()) const;

    /*!
     * Sort is a DOp, which sorts a given DIA according to the given compare_function.
     *
     * \tparam CompareFunction Type of the compare_function.
     *  Should be (ValueType,ValueType)->bool
     *
     * \param compare_function Function, which compares two elements. Returns true, if
     * first element is smaller than second. False otherwise.
     */
    template <typename CompareFunction = std::less<ValueType> >
    auto Sort(const CompareFunction& compare_function = CompareFunction()) const;

    /*!
     * Sum is an Action, which computes the sum of all elements globally.
     *
     * \tparam SumFunction Type of the sum_function.
     *
     * \param sum_function Sum function.
     *
     * \param initial_value Initial value of the sum.
     */
    template <typename SumFunction = std::plus<ValueType> >
    auto Sum(const SumFunction& sum_function = SumFunction(),
             const ValueType& initial_value = ValueType()) const;

    /*!
     * Size is an Action, which computes the size of all elements in all workers.
     */
    size_t Size() const;

    /*!
     * WriteLines is an Action, which writes std::strings to an output file.
     * Strings are written using fstream with a newline after each entry.
     *
     * \param filepath Destination of the output file.
     */
    void WriteLines(const std::string& filepath) const;

    /*!
     * WriteLinesMany is an Action, which writes std::strings to multiple output
     * files. Strings are written using fstream with a newline after each
     * entry. Each worker creates its individual file.
     *
     * \param filepath Destination of the output file. This filepath must
     * contain two special substrings: "$$$$$" is replaced by the worker id and
     * "#####" will be replaced by the file chunk id. The last occurrences of
     * "$" and "#" are replaced, otherwise "$$$$" and/or "##########" are
     * automatically appended.
     *
     * \param target_file_size target size of each individual file.
     */
    void WriteLinesMany(const std::string& filepath,
                        size_t target_file_size = 128* 1024* 1024) const;

    /*!
     * WriteBinary is a function, which writes a DIA to many files per
     * worker. The input DIA can be recreated with ReadBinary and equal
     * filepath.
     *
     * \param filepath Destination of the output file. This filepath must
     * contain two special substrings: "$$$$$" is replaced by the worker id and
     * "#####" will be replaced by the file chunk id. The last occurrences of
     * "$" and "#" are replaced, otherwise "$$$$" and/or "##########" are
     * automatically appended.
     *
     * \param max_file_size size limit of individual file.
     */
    void WriteBinary(const std::string& filepath,
                     size_t max_file_size = 128* 1024* 1024) const;

    /*!
     * AllGather is an Action, which returns the whole DIA in an std::vector on
     * each worker. This is only for testing purposes and should not be used on
     * large datasets.
     */
    void AllGather(std::vector<ValueType>* out_vector) const;

    /*!
     * AllGather is an Action, which returns the whole DIA in an std::vector on
     * each worker. This is only for testing purposes and should not be used on
     * large datasets. Variant that returns the vector.
     */
    std::vector<ValueType> AllGather() const;

    /*!
     * Gather is an Action, which collects all data of the DIA into a vector at
     * the given worker. This should only be done if the received data can fit
     * into RAM of the one worker.
     */
    std::vector<ValueType> Gather(size_t target_id) const;

    /*!
     * Gather is an Action, which collects all data of the DIA into a vector at
     * the given worker. This should only be done if the received data can fit
     * into RAM of the one worker.
     */
    void Gather(size_t target_id, std::vector<ValueType>* out_vector)  const;

    auto Collapse() const;

    auto Cache() const;

    auto Label(const std::string& msg) const {
        node_->AddStats(msg);
        return *this;
    }

    /*!
     * Returns the string which defines the DIANode node_.
     *
     * \return The string of node_
     */
    std::string NodeString() const {
        return node_->ToString();
    }

private:
    //! The DIANode which DIA points to. The node represents the latest DOp
    //! or Action performed previously.
    DIANodePtr node_;

    //! The local function chain, which stores the chained lambda function from
    //! the last DIANode to this DIA.
    Stack stack_;

    std::vector<StatsNode*> stats_parents_;
};

//! \}

} // namespace api

//! imported from api namespace
using api::DIA;

} // namespace thrill

#endif // !THRILL_API_DIA_HEADER

/******************************************************************************/<|MERGE_RESOLUTION|>--- conflicted
+++ resolved
@@ -616,13 +616,8 @@
      *
      * \param second_dia DIA, which is merged with this DIA. 
      */
-<<<<<<< HEAD
-    template <typename SecondDIA, typename Comperator = std::less<ValueType> >
-    auto Merge(SecondDIA second_dia, const Comperator& comperator = Comperator()) const;
-=======
     template <typename SecondDIA, typename Comparator = std::less<ValueType> >
     auto Merge(SecondDIA second_dia, const Comparator& comparator = Comparator()) const;
->>>>>>> de8a776c
 
     /*!
      * PrefixSum is a DOp, which computes the prefix sum of all elements. The sum
