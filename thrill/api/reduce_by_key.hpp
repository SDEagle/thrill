/*******************************************************************************
 * thrill/api/reduce_by_key.hpp
 *
 * DIANode for a reduce operation. Performs the actual reduce operation
 *
 * Part of Project Thrill - http://project-thrill.org
 *
 * Copyright (C) 2015 Matthias Stumpp <mstumpp@gmail.com>
 * Copyright (C) 2015 Alexander Noe <aleexnoe@gmail.com>
 * Copyright (C) 2015 Sebastian Lamm <seba.lamm@gmail.com>
 *
 * All rights reserved. Published under the BSD-2 license in the LICENSE file.
 ******************************************************************************/

#pragma once
#ifndef THRILL_API_REDUCE_BY_KEY_HEADER
#define THRILL_API_REDUCE_BY_KEY_HEADER

#include <thrill/api/dia.hpp>
#include <thrill/api/dop_node.hpp>
#include <thrill/common/functional.hpp>
#include <thrill/common/logger.hpp>
#include <thrill/common/meta.hpp>
#include <thrill/common/porting.hpp>
#include <thrill/core/reduce_by_hash_post_phase.hpp>
#include <thrill/core/reduce_pre_phase.hpp>

#include <functional>
#include <thread>
#include <type_traits>
#include <typeinfo>
#include <utility>
#include <vector>

namespace thrill {
namespace api {

class DefaultReduceConfig : public core::DefaultReduceConfig
{ };

/*!
 * A DIANode which performs a Reduce operation. Reduce groups the elements in a
 * DIA by their key and reduces every key bucket to a single element each. The
 * ReduceNode stores the key_extractor and the reduce_function UDFs. The
 * chainable LOps ahead of the Reduce operation are stored in the Stack. The
 * ReduceNode has the type ValueType, which is the result type of the
 * reduce_function.
 *
 * \tparam ValueType Output type of the Reduce operation
 * \tparam Stack Function stack, which contains the chained lambdas between the
 *  last and this DIANode.
 * \tparam KeyExtractor Type of the key_extractor function.
 * \tparam ReduceFunction Type of the reduce_function.
 * \tparam VolatileKey Whether to reuse the key once extracted in during pre reduce
 * (false) or let the post reduce extract the key again (true).
 *
 * \ingroup api_layer
 */
template <typename ValueType,
          typename KeyExtractor, typename ReduceFunction,
          typename ReduceConfig, typename KeyHashFunction,
          typename KeyEqualFunction, const bool VolatileKey>
class ReduceNode final : public DOpNode<ValueType>
{
    static constexpr bool debug = false;

    using Super = DOpNode<ValueType>;
    using Super::context_;

    using Key = typename common::FunctionTraits<KeyExtractor>::result_type;

    using TableItem =
              typename common::If<
                  VolatileKey, std::pair<Key, ValueType>, ValueType>::type;

    using HashIndexFunction = core::ReduceByHash<Key, KeyHashFunction>;

    static constexpr bool use_mix_stream_ = ReduceConfig::use_mix_stream_;
    static constexpr bool use_post_thread_ = ReduceConfig::use_post_thread_;

private:
    //! Emitter for PostPhase to push elements to next DIA object.
    class Emitter
    {
    public:
        explicit Emitter(ReduceNode* node) : node_(node) { }
        void operator () (const ValueType& item) const
        { return node_->PushItem(item); }

    private:
        ReduceNode* node_;
    };

public:
    /*!
     * Constructor for a ReduceNode. Sets the parent, stack, key_extractor and
     * reduce_function.
     */
    template <typename ParentDIA>
    ReduceNode(const ParentDIA& parent,
               const char* label,
               const KeyExtractor& key_extractor,
               const ReduceFunction& reduce_function,
               const ReduceConfig& config,
               const KeyHashFunction& key_hash_function,
               const KeyEqualFunction& key_equal_function)
        : Super(parent.ctx(), label, { parent.id() }, { parent.node() }),
          mix_stream_(use_mix_stream_ ?
                      parent.ctx().GetNewMixStream(this) : nullptr),
          cat_stream_(use_mix_stream_ ?
                      nullptr : parent.ctx().GetNewCatStream(this)),
          emitters_(use_mix_stream_ ?
                    mix_stream_->GetWriters() : cat_stream_->GetWriters()),
          pre_phase_(
              context_, Super::id(), parent.ctx().num_workers(),
              key_extractor, reduce_function, emitters_, config,
              HashIndexFunction(key_hash_function), key_equal_function),
          post_phase_(
              context_, Super::id(), key_extractor, reduce_function,
              Emitter(this), config,
              HashIndexFunction(key_hash_function), key_equal_function)
    {
        // Hook PreOp: Locally hash elements of the current DIA onto buckets and
        // reduce each bucket to a single value, afterwards send data to another
        // worker given by the shuffle algorithm.
        auto pre_op_fn = [this](const ValueType& input) {
                             return pre_phase_.Insert(input);
                         };
        // close the function stack with our pre op and register it at
        // parent node for output
        auto lop_chain = parent.stack().push(pre_op_fn).fold();
        parent.node()->AddChild(this, lop_chain);
    }

    DIAMemUse PreOpMemUse() final {
        // request maximum RAM limit, the value is calculated by StageBuilder,
        // and set as DIABase::mem_limit_.
        return DIAMemUse::Max();
    }

    void StartPreOp(size_t /* id */) final {
        LOG << *this << " running StartPreOp";
        if (!use_post_thread_) {
            // use pre_phase without extra thread
            pre_phase_.Initialize(DIABase::mem_limit_);
        }
        else {
            pre_phase_.Initialize(DIABase::mem_limit_ / 2);
            post_phase_.Initialize(DIABase::mem_limit_ / 2);

            // start additional thread to receive from the channel
            thread_ = common::CreateThread([this] { ProcessChannel(); });
        }
    }

    void StopPreOp(size_t /* id */) final {
        LOG << *this << " running StopPreOp";
        // Flush hash table before the postOp
        pre_phase_.FlushAll();
        pre_phase_.CloseAll();
        // waiting for the additional thread to finish the reduce
        if (use_post_thread_) thread_.join();
        use_mix_stream_ ? mix_stream_->Close() : cat_stream_->Close();
    }

    void Execute() final { }

    DIAMemUse PushDataMemUse() final {
        return DIAMemUse::Max();
    }

    void PushData(bool consume) final {

        if (!use_post_thread_ && !reduced_) {
            // not final reduced, and no additional thread, perform post reduce
            post_phase_.Initialize(DIABase::mem_limit_);
            ProcessChannel();

            reduced_ = true;
        }
        post_phase_.PushData(consume);
    }

    //! process the inbound data in the post reduce phase
    void ProcessChannel() {
        if (use_mix_stream_)
        {
            auto reader = mix_stream_->GetMixReader(/* consume */ true);
            sLOG << "reading data from" << mix_stream_->id()
                 << "to push into post phase which flushes to" << this->id();
            while (reader.HasNext()) {
                post_phase_.Insert(reader.template Next<TableItem>());
            }
        }
        else
        {
            auto reader = cat_stream_->GetCatReader(/* consume */ true);
            sLOG << "reading data from" << cat_stream_->id()
                 << "to push into post phase which flushes to" << this->id();
            while (reader.HasNext()) {
                post_phase_.Insert(reader.template Next<TableItem>());
            }
        }
    }

    void Dispose() final {
        post_phase_.Dispose();
    }

private:
    // pointers for both Mix and CatStream. only one is used, the other costs
    // only a null pointer.
    data::MixStreamPtr mix_stream_;
    data::CatStreamPtr cat_stream_;

    std::vector<data::Stream::Writer> emitters_;

    //! handle to additional thread for post phase
    std::thread thread_;

<<<<<<< HEAD
    core::ReducePrePhaseDuplicates<
        ValueType, Key, Value, KeyExtractor, ReduceFunction, VolatileKey,
        ReduceConfig> pre_phase_;
=======
    core::ReducePrePhase<
        TableItem, Key, ValueType, KeyExtractor, ReduceFunction, VolatileKey,
        ReduceConfig, HashIndexFunction, KeyEqualFunction> pre_phase_;
>>>>>>> 20a1da65

    core::ReduceByHashPostPhase<
        TableItem, Key, ValueType, KeyExtractor, ReduceFunction, Emitter,
        VolatileKey, ReduceConfig,
        HashIndexFunction, KeyEqualFunction> post_phase_;

    bool reduced_ = false;
};

template <typename ValueType, typename Stack>
template <typename KeyExtractor, typename ReduceFunction, typename ReduceConfig>
auto DIA<ValueType, Stack>::ReduceByKey(
    const KeyExtractor &key_extractor,
    const ReduceFunction &reduce_function,
    const ReduceConfig &reduce_config) const {
    // forward to main function
    using Key = typename common::FunctionTraits<KeyExtractor>::result_type;
    return ReduceByKey(key_extractor, reduce_function, reduce_config,
                       std::hash<Key>(), std::equal_to<Key>());
}

template <typename ValueType, typename Stack>
template <typename KeyExtractor, typename ReduceFunction,
          typename ReduceConfig, typename KeyHashFunction>
auto DIA<ValueType, Stack>::ReduceByKey(
    const KeyExtractor &key_extractor,
    const ReduceFunction &reduce_function,
    const ReduceConfig &reduce_config,
    const KeyHashFunction &key_hash_function) const {
    // forward to main function
    using Key = typename common::FunctionTraits<KeyExtractor>::result_type;
    return ReduceByKey(key_extractor, reduce_function, reduce_config,
                       key_hash_function, std::equal_to<Key>());
}

template <typename ValueType, typename Stack>
template <typename KeyExtractor, typename ReduceFunction, typename ReduceConfig,
          typename KeyHashFunction, typename KeyEqualFunction>
auto DIA<ValueType, Stack>::ReduceByKey(
    const KeyExtractor &key_extractor,
    const ReduceFunction &reduce_function,
    const ReduceConfig &reduce_config,
    const KeyHashFunction &key_hash_function,
    const KeyEqualFunction &key_equal_funtion) const {
    assert(IsValid());

    using DOpResult
              = typename common::FunctionTraits<ReduceFunction>::result_type;

    static_assert(
        std::is_convertible<
            ValueType,
            typename common::FunctionTraits<ReduceFunction>::template arg<0>
            >::value,
        "ReduceFunction has the wrong input type");

    static_assert(
        std::is_convertible<
            ValueType,
            typename common::FunctionTraits<ReduceFunction>::template arg<1>
            >::value,
        "ReduceFunction has the wrong input type");

    static_assert(
        std::is_same<
            DOpResult,
            ValueType>::value,
        "ReduceFunction has the wrong output type");

    static_assert(
        std::is_same<
            typename std::decay<typename common::FunctionTraits<KeyExtractor>
                                ::template arg<0> >::type,
            ValueType>::value,
        "KeyExtractor has the wrong input type");

    using ReduceNode = api::ReduceNode<
              DOpResult, KeyExtractor, ReduceFunction, ReduceConfig,
              KeyHashFunction, KeyEqualFunction, /* VolatileKey */ false>;
    auto node = common::MakeCounting<ReduceNode>(
        *this, "ReduceByKey",
        key_extractor, reduce_function, reduce_config,
        key_hash_function, key_equal_funtion);

    return DIA<DOpResult>(node);
}

template <typename ValueType, typename Stack>
template <typename KeyExtractor, typename ReduceFunction, typename ReduceConfig>
auto DIA<ValueType, Stack>::ReduceByKey(
    struct VolatileKeyTag const & volatile_key_tag,
    const KeyExtractor &key_extractor,
    const ReduceFunction &reduce_function,
    const ReduceConfig &reduce_config) const {
    // forward to main function
    using Key = typename common::FunctionTraits<KeyExtractor>::result_type;
    return ReduceByKey(volatile_key_tag,
                       key_extractor, reduce_function, reduce_config,
                       std::hash<Key>(), std::equal_to<Key>());
}

template <typename ValueType, typename Stack>
template <typename KeyExtractor, typename ReduceFunction,
          typename ReduceConfig, typename KeyHashFunction>
auto DIA<ValueType, Stack>::ReduceByKey(
    struct VolatileKeyTag const & volatile_key_tag,
    const KeyExtractor &key_extractor,
    const ReduceFunction &reduce_function,
    const ReduceConfig &reduce_config,
    const KeyHashFunction &key_hash_function) const {
    // forward to main function
    using Key = typename common::FunctionTraits<KeyExtractor>::result_type;
    return ReduceByKey(volatile_key_tag,
                       key_extractor, reduce_function, reduce_config,
                       key_hash_function, std::equal_to<Key>());
}

template <typename ValueType, typename Stack>
template <typename KeyExtractor, typename ReduceFunction, typename ReduceConfig,
          typename KeyHashFunction, typename KeyEqualFunction>
auto DIA<ValueType, Stack>::ReduceByKey(
    struct VolatileKeyTag const &,
    const KeyExtractor &key_extractor,
    const ReduceFunction &reduce_function,
    const ReduceConfig &reduce_config,
    const KeyHashFunction &key_hash_function,
    const KeyEqualFunction &key_equal_funtion) const {
    assert(IsValid());

    using DOpResult
              = typename common::FunctionTraits<ReduceFunction>::result_type;

    static_assert(
        std::is_convertible<
            ValueType,
            typename common::FunctionTraits<ReduceFunction>::template arg<0>
            >::value,
        "ReduceFunction has the wrong input type");

    static_assert(
        std::is_convertible<
            ValueType,
            typename common::FunctionTraits<ReduceFunction>::template arg<1>
            >::value,
        "ReduceFunction has the wrong input type");

    static_assert(
        std::is_same<
            DOpResult,
            ValueType>::value,
        "ReduceFunction has the wrong output type");

    static_assert(
        std::is_same<
            typename std::decay<typename common::FunctionTraits<KeyExtractor>::
                                template arg<0> >::type,
            ValueType>::value,
        "KeyExtractor has the wrong input type");

    using ReduceNode = api::ReduceNode<
              DOpResult, KeyExtractor, ReduceFunction, ReduceConfig,
              KeyHashFunction, KeyEqualFunction, /* VolatileKey */ true>;

    auto node = common::MakeCounting<ReduceNode>(
        *this, "ReduceByKey",
        key_extractor, reduce_function, reduce_config,
        key_hash_function, key_equal_funtion);

    return DIA<DOpResult>(node);
}

template <typename ValueType, typename Stack>
template <typename ReduceFunction, typename ReduceConfig>
auto DIA<ValueType, Stack>::ReducePair(
    const ReduceFunction &reduce_function,
    const ReduceConfig &reduce_config) const {
    // forward to main function
    using Key = typename ValueType::first_type;
    return ReducePair(reduce_function, reduce_config,
                      std::hash<Key>(), std::equal_to<Key>());
}

template <typename ValueType, typename Stack>
template <typename ReduceFunction,
          typename ReduceConfig, typename KeyHashFunction>
auto DIA<ValueType, Stack>::ReducePair(
    const ReduceFunction &reduce_function,
    const ReduceConfig &reduce_config,
    const KeyHashFunction &key_hash_function) const {
    // forward to main function
    using Key = typename ValueType::first_type;
    return ReduceByKey(reduce_function, reduce_config,
                       key_hash_function, std::equal_to<Key>());
}

template <typename ValueType, typename Stack>
template <typename ReduceFunction, typename ReduceConfig,
          typename KeyHashFunction, typename KeyEqualFunction>
auto DIA<ValueType, Stack>::ReducePair(
    const ReduceFunction &reduce_function,
    const ReduceConfig &reduce_config,
    const KeyHashFunction &key_hash_function,
    const KeyEqualFunction &key_equal_funtion) const {
    assert(IsValid());

    using DOpResult
              = typename common::FunctionTraits<ReduceFunction>::result_type;

    static_assert(common::is_std_pair<ValueType>::value,
                  "ValueType is not a pair");

    static_assert(
        std::is_convertible<
            typename ValueType::second_type,
            typename common::FunctionTraits<ReduceFunction>::template arg<0>
            >::value,
        "ReduceFunction has the wrong input type");

    static_assert(
        std::is_convertible<
            typename ValueType::second_type,
            typename common::FunctionTraits<ReduceFunction>::template arg<1>
            >::value,
        "ReduceFunction has the wrong input type");

    static_assert(
        std::is_same<
            DOpResult,
            typename ValueType::second_type>::value,
        "ReduceFunction has the wrong output type");

    auto key_extractor = [](const ValueType& value) { return value.first; };

    auto reduce_pair_function =
        [reduce_function](const ValueType& a, const ValueType& b) {
            return ValueType(a.first, reduce_function(a.second, b.second));
        };

    using ReduceNode = api::ReduceNode<
              ValueType,
              decltype(key_extractor), decltype(reduce_pair_function),
              ReduceConfig, KeyHashFunction, KeyEqualFunction,
              /* VolatileKey */ false>;

    auto node = common::MakeCounting<ReduceNode>(
        *this, "ReducePair",
        key_extractor, reduce_pair_function, reduce_config,
        key_hash_function, key_equal_funtion);

    return DIA<ValueType>(node);
}

} // namespace api
} // namespace thrill

#endif // !THRILL_API_REDUCE_BY_KEY_HEADER

/******************************************************************************/<|MERGE_RESOLUTION|>--- conflicted
+++ resolved
@@ -218,15 +218,9 @@
     //! handle to additional thread for post phase
     std::thread thread_;
 
-<<<<<<< HEAD
-    core::ReducePrePhaseDuplicates<
-        ValueType, Key, Value, KeyExtractor, ReduceFunction, VolatileKey,
-        ReduceConfig> pre_phase_;
-=======
     core::ReducePrePhase<
         TableItem, Key, ValueType, KeyExtractor, ReduceFunction, VolatileKey,
         ReduceConfig, HashIndexFunction, KeyEqualFunction> pre_phase_;
->>>>>>> 20a1da65
 
     core::ReduceByHashPostPhase<
         TableItem, Key, ValueType, KeyExtractor, ReduceFunction, Emitter,
