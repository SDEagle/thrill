--- conflicted
+++ resolved
@@ -107,14 +107,9 @@
     //! Request next channel.
     ChannelPtr GetNewChannel(size_t local_worker_id) {
         std::lock_guard<std::mutex> lock(mutex_);
-<<<<<<< HEAD
         return std::move(
             _GetOrCreateChannel(
                 channel_sets_.AllocateId(local_worker_id), local_worker_id));
-=======
-        return _GetOrCreateChannel(
-            channels_.AllocateId(local_worker_id), local_worker_id);
->>>>>>> 879bc00f
     }
 
 protected:
