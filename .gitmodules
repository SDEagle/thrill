--- conflicted
+++ resolved
@@ -7,13 +7,6 @@
 [submodule "extlib/googletest"]
 	path = extlib/googletest
         url = https://github.com/google/googletest.git
-<<<<<<< HEAD
-[submodule "extlib/aws-sdk-cpp"]
-	path = extlib/aws-sdk-cpp
-        url = https://github.com/aws/aws-sdk-cpp.git
-        ignore = all
-=======
 [submodule "extlib/libs3/libs3"]
 	path = extlib/libs3/libs3
-	url = https://github.com/bji/libs3.git
->>>>>>> e15a821a
+        url = https://github.com/bji/libs3.git