--- conflicted
+++ resolved
@@ -217,15 +217,11 @@
     auto start_func =
         [](Context& context) {
             size_t node_count = 20000;
-<<<<<<< HEAD
-            size_t result = Generate(context, 10000, [node_count](const size_t index) { return index % node_count; })
-=======
             size_t result =
                 Generate(context, 10000,
                          [node_count](const size_t index) {
                              return index % node_count;
                          })
->>>>>>> aedb7306
                 .Filter([](const size_t node) { return node % 1000 < 250; })
                 .ReduceToIndex(
                     [](const size_t& node) -> size_t { return node; },
@@ -239,8 +235,4 @@
     api::RunLocalTests(start_func);
 }
 
-<<<<<<< HEAD
-/******************************************************************************/
-=======
-/******************************************************************************/
->>>>>>> aedb7306
+/******************************************************************************/