--- conflicted
+++ resolved
@@ -249,6 +249,7 @@
         };
 
         auto add_function = [](int in1, int in2) {
+			std::cout << "adding " << in1 << " and " << in2 << " to " << in1 + in2 << std::endl;
             return in1 + in2;
         };
 
@@ -273,8 +274,6 @@
 
 }
 
-<<<<<<< HEAD
-=======
 TEST(Operations, ReduceToIndexCorrectResults) {
 
     std::random_device random_device;
@@ -396,5 +395,4 @@
 
 }
 
->>>>>>> 3afac982
 /******************************************************************************/