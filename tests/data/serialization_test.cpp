--- conflicted
+++ resolved
@@ -19,8 +19,7 @@
 #include <utility>
 #include <vector>
 
-<<<<<<< HEAD
-using namespace c7a;
+using namespace thrill; // NOLINT
 
 static const bool debug = false;
 
@@ -30,16 +29,6 @@
 
 TEST_F(Serialization, string) {
     data::File f(block_pool_);
-=======
-using namespace thrill; // NOLINT
-using data::Serialization;
-using data::BlockWriter;
-
-static const bool debug = false;
-
-TEST(Serialization, string) {
-    data::File f;
->>>>>>> 40759eeb
     std::string foo = "foo";
     {
         auto w = f.GetWriter();
@@ -53,11 +42,7 @@
 
 TEST_F(Serialization, int) {
     int foo = -123;
-<<<<<<< HEAD
     data::File f(block_pool_);
-=======
-    data::File f;
->>>>>>> 40759eeb
     {
         auto w = f.GetWriter();
         w(foo); //gets serialized
@@ -70,11 +55,7 @@
 
 TEST_F(Serialization, pair_string_int) {
     auto foo = std::make_pair(std::string("foo"), 123);
-<<<<<<< HEAD
     data::File f(block_pool_);
-=======
-    data::File f;
->>>>>>> 40759eeb
     {
         auto w = f.GetWriter();
         w(foo); //gets serialized
@@ -89,11 +70,7 @@
     int t1 = 3;
     int t2 = 4;
     std::pair<int, int> foo = std::make_pair(t1, t2);
-<<<<<<< HEAD
     data::File f(block_pool_);
-=======
-    data::File f;
->>>>>>> 40759eeb
     {
         auto w = f.GetWriter();
         w(foo); //gets serialized
@@ -112,11 +89,7 @@
 
 TEST_F(Serialization, pod_struct) {
     MyPodStruct foo = { 6 * 9, 42 };
-<<<<<<< HEAD
     data::File f(block_pool_);
-=======
-    data::File f;
->>>>>>> 40759eeb
     {
         auto w = f.GetWriter();
         w(foo); //gets serialized
@@ -136,11 +109,7 @@
 
 TEST_F(Serialization, tuple) {
     auto foo = std::make_tuple(3, std::string("foo"), 5.5);
-<<<<<<< HEAD
     data::File f(block_pool_);
-=======
-    data::File f;
->>>>>>> 40759eeb
     {
         auto w = f.GetWriter();
         w(foo); //gets serialized
@@ -158,11 +127,7 @@
 TEST_F(Serialization, tuple_w_pair) {
     auto p = std::make_pair(-4.673, std::string("string"));
     auto foo = std::make_tuple(3, std::string("foo"), 5.5, p);
-<<<<<<< HEAD
     data::File f(block_pool_);
-=======
-    data::File f;
->>>>>>> 40759eeb
     {
         auto w = f.GetWriter();
         w(foo); //gets serialized
@@ -177,13 +142,8 @@
     ASSERT_EQ(std::get<3>(foo).second, std::get<3>(fooserial).second);
 }
 
-<<<<<<< HEAD
 TEST_F(Serialization, tuple_check_fixed_size) {
     data::File f(block_pool_);
-=======
-TEST(Serialization, tuple_check_fixed_size) {
-    data::File f;
->>>>>>> 40759eeb
     auto n = std::make_tuple(1, 2, 3, std::string("blaaaa"));
     auto y = std::make_tuple(1, 2, 3, 42.0);
     auto no = data::Serialization<data::BlockWriter, decltype(n)>::is_fixed_size;
@@ -197,11 +157,7 @@
     std::vector<std::string> vec1 = {
         "what", "a", "wonderful", "world", "this", "could", "be"
     };
-<<<<<<< HEAD
     data::File f(block_pool_);
-=======
-    data::File f;
->>>>>>> 40759eeb
     {
         auto w = f.GetWriter();
         w(vec1);
@@ -221,11 +177,7 @@
     std::array<std::string, 7> vec1 = {
         { "what", "a", "wonderful", "world", "this", "could", "be" }
     };
-<<<<<<< HEAD
     data::File f(block_pool_);
-=======
-    data::File f;
->>>>>>> 40759eeb
     {
         auto w = f.GetWriter();
         w(vec1);
