/*******************************************************************************
 * c7a/data/channel_sink.hpp
 *
 * Part of Project c7a.
 *
 * Copyright (C) 2015 Timo Bingmann <tb@panthema.net>
 *
 * This file has no license. Only Chuck Norris can compile it.
 ******************************************************************************/

#pragma once
#ifndef C7A_DATA_CHANNEL_SINK_HEADER
#define C7A_DATA_CHANNEL_SINK_HEADER

#include <c7a/common/logger.hpp>
#include <c7a/data/block.hpp>
#include <c7a/data/block_sink.hpp>
#include <c7a/data/stream_block_header.hpp>
#include <c7a/net/buffer.hpp>
#include <c7a/net/dispatcher_thread.hpp>

namespace c7a {
namespace data {

//! \addtogroup data Data Subsystem
//! \{

/*!
 * ChannelSink is an BlockSink that sends data via a network socket to the
 * Channel object on a different worker.
 */
class ChannelSink : public BlockSink
{
public:
    using ChannelId = size_t;

    //! Construct invalid ChannelSink, needed for placeholders in sinks arrays
    //! where Blocks are directly sent to local workers.
    ChannelSink() : closed_(true) { }

    /*! ChannelSink sending out to network.
     * \param dispatcher used for sending data via a socket
     * \param connection the socket (aka conneciton) used for the channel
     * \param channel_id the ID that identifies the channel
     * \param my_rank the ID that identifies this computing node globally
     * \param my_worker_id the id that identifies the worker locally
     * \param partners_worker_id the id that identifies the partner worker locally
     */
    ChannelSink(net::DispatcherThread* dispatcher,
                net::Connection* connection,
                ChannelId channel_id, size_t my_rank, size_t my_worker_id, size_t partners_worker_id)
        : dispatcher_(dispatcher),
          connection_(connection),
          id_(channel_id),
          my_rank_(my_rank),
          my_worker_id_(my_worker_id),
          partners_worker_id_(partners_worker_id)
    { }

    ChannelSink(ChannelSink&&) = default;

    //! Appends data to the ChannelSink.  Data may be sent but may be delayed.
    void AppendBlock(const Block& b) override {
        if (b.size() == 0) return;

        sLOG << "ChannelSink::AppendBlock" << b;

        StreamBlockHeader header;
        header.channel_id = id_;
<<<<<<< HEAD
        header.size = vb.size();
        header.first_item = vb.first_item_relative();
        header.nitems = vb.nitems();
        header.sender_rank = my_rank_;
        header.sender_worker_id = my_worker_id_;
        header.receiver_worker_id = partners_worker_id_;
=======
        header.size = b.size();
        header.first_item = b.first_item_relative();
        header.nitems = b.nitems();
        header.sender_rank = own_rank_;
>>>>>>> 6ec0421f

        if (debug) {
            sLOG << "sending block" << common::hexdump(b.ToString());
        }

        dispatcher_->AsyncWrite(
            *connection_,
            // send out Buffer and Block, guaranteed to be successive
            header.Serialize(), b);
    }

    //! Closes the connection
    void Close() override {
        assert(!closed_);
        closed_ = true;

        sLOG << "sending 'close channel' from worker" << my_worker_id_
             << "to worker" << partners_worker_id_
             << "channel" << id_;

        StreamBlockHeader header;
        header.channel_id = id_;
        header.size = 0;
        header.first_item = 0;
        header.nitems = 0;
        header.sender_rank = my_rank_;
        header.sender_worker_id = my_worker_id_;
        header.receiver_worker_id = partners_worker_id_;
        dispatcher_->AsyncWrite(*connection_, header.Serialize());
    }

    //! return close flag
    bool closed() const { return closed_; }

protected:
    static const bool debug = false;

    net::DispatcherThread* dispatcher_ = nullptr;
    net::Connection* connection_ = nullptr;

    size_t id_ = -1;
    size_t my_rank_ = -1;
    size_t my_worker_id_ = -1;
    size_t partners_worker_id_ = -1;
    bool closed_ = false;
};

//! \}

} // namespace data
} // namespace c7a

#endif // !C7A_DATA_CHANNEL_SINK_HEADER

/******************************************************************************/<|MERGE_RESOLUTION|>--- conflicted
+++ resolved
@@ -67,19 +67,12 @@
 
         StreamBlockHeader header;
         header.channel_id = id_;
-<<<<<<< HEAD
-        header.size = vb.size();
-        header.first_item = vb.first_item_relative();
-        header.nitems = vb.nitems();
+        header.size = b.size();
+        header.first_item = b.first_item_relative();
+        header.nitems = b.nitems();
         header.sender_rank = my_rank_;
         header.sender_worker_id = my_worker_id_;
         header.receiver_worker_id = partners_worker_id_;
-=======
-        header.size = b.size();
-        header.first_item = b.first_item_relative();
-        header.nitems = b.nitems();
-        header.sender_rank = own_rank_;
->>>>>>> 6ec0421f
 
         if (debug) {
             sLOG << "sending block" << common::hexdump(b.ToString());
