--- conflicted
+++ resolved
@@ -282,12 +282,8 @@
 
     //! called from ChannelMultiplexer when there is a new Block on a
     //! Stream.
-<<<<<<< HEAD
     //! \param from the worker rank (node rank * #workers/node + worker id)
-    void OnStreamBlock(size_t from, VirtualBlock&& vb) {
-=======
     void OnStreamBlock(size_t from, Block&& b) {
->>>>>>> 6ec0421f
         assert(from < queues_.size());
 
         sLOG << "OnStreamBlock" << b;
