/*******************************************************************************
 * c7a/core/reduce_pre_table.hpp
 *
 * Hash table with support for reduce and partitions.
 *
 * Part of Project c7a.
 *
 * Copyright (C) 2015 Alexander Noe <aleexnoe@gmail.com>
 *
 * This file has no license. Only Chuck Norris can compile it.
 ******************************************************************************/

#pragma once
#ifndef C7A_CORE_REDUCE_PRE_TABLE_HEADER
#define C7A_CORE_REDUCE_PRE_TABLE_HEADER

#include <c7a/api/function_traits.hpp>
#include <c7a/data/manager.hpp>

#include <map>
#include <iostream>
#include <c7a/common/logger.hpp>
#include <string>
#include <vector>
#include <stdexcept>
#include <array>
#include <deque>
#include <utility>

namespace c7a {
namespace core {
template <typename KeyExtractor, typename ReduceFunction, typename EmitterFunction,
          size_t TargetBlockSize = 1024 * 1024>
class ReducePreTable
{

    static const bool debug = false;

    using Key = typename FunctionTraits<KeyExtractor>::result_type;

    using Value = typename FunctionTraits<ReduceFunction>::result_type;

    typedef std::pair<Key, Value> KeyValuePair;

public:
    struct hash_result
    {
    public:
        //! which partition number the item belongs to.
        size_t partition_id;
        //! index within the partition's sub-hashtable of this item
        size_t partition_offset;
        //! index within the whole hashtable
        size_t global_index;

        hash_result(size_t p_id, size_t p_off, size_t g_id) {
            partition_id = p_id;
            partition_offset = p_off;
            global_index = g_id;
<<<<<<< HEAD
        }       
=======
        }

        /*hash_result(Key v, const ReducePreTable& ht) {
            size_t hashed = std::hash<Key>() (v);

            // partition idx
            //LOG << ht.num_buckets_per_partition_ << " " << ht.num_partitions_;
            partition_offset = hashed % ht.num_buckets_per_partition_;

            // partition id
            partition_id = hashed % ht.num_partitions_;
            //LOG << partition_offset << " " << partition_id;

            // global idx
            global_index = partition_id * ht.num_buckets_per_partition_ + partition_offset;
            }*/
>>>>>>> 19fbdc2e
    };

protected:
    //! template for constexpr max, because std::max is not good enough.
    template <typename T>
    constexpr
    static const T & max(const T& a, const T& b) {
        return a > b ? a : b;
    }

    //! calculate number of items such that each BucketBlock has about 1 MiB of
    //! size, or at least 8 items.
    static constexpr size_t block_size_ =
        max<size_t>(8, TargetBlockSize / sizeof(KeyValuePair));

    //! Block holding reduce key/value pairs.
    struct BucketBlock {
        //! number of _used_/constructed items in this block. next is unused if
        //! size != block_size.
        size_t       size;

        //! link of linked list to next block
        BucketBlock  * next;

        //! memory area of items
        KeyValuePair items[block_size_];

        //! helper to destroy all allocated items
        void         destroy_items() {
            for (KeyValuePair* i = items; i != items + size; ++i)
                i->~KeyValuePair();
        }
    };

public:
    
    typedef std::function<hash_result(Key, ReducePreTable*)> HashFunction;

    ReducePreTable(size_t num_partitions, size_t num_buckets_init_scale,
                   size_t num_buckets_resize_scale,
                   size_t max_num_items_per_bucket, size_t max_num_items_table,
                   KeyExtractor key_extractor, ReduceFunction reduce_function,
                   std::vector<EmitterFunction>& emit,
<<<<<<< HEAD
                   HashFunction hash_function
=======
                   std::function<hash_result(Key, ReducePreTable*)> hash_function
>>>>>>> 19fbdc2e
                   = [](Key v, ReducePreTable* ht) {
                           size_t hashed = std::hash<Key>() (v);

                           size_t partition_offset = hashed %
                               ht->num_buckets_per_partition_;
                           size_t partition_id = hashed % ht->num_partitions_;
                           size_t global_index = partition_id * 
                               ht->num_buckets_per_partition_ +
                               partition_offset;
                           hash_result hr(partition_id, partition_offset, global_index);
                           return hr;
<<<<<<< HEAD
                   }
=======
                       }
>>>>>>> 19fbdc2e
        )
        : num_partitions_(num_partitions),
          num_buckets_init_scale_(num_buckets_init_scale),
          num_buckets_resize_scale_(num_buckets_resize_scale),
          max_num_items_per_bucket_(max_num_items_per_bucket),
          max_num_items_table_(max_num_items_table),
          key_extractor_(key_extractor),
          reduce_function_(reduce_function),
          emit_(std::move(emit)),
          hash_function_(hash_function)
    {
        init();
    }

    ReducePreTable(size_t partition_size,
                   KeyExtractor key_extractor,
                   ReduceFunction reduce_function,
                   std::vector<EmitterFunction>& emit,
<<<<<<< HEAD
                   HashFunction hash_function
=======
                   std::function<hash_result(Key, ReducePreTable*)> hash_function
>>>>>>> 19fbdc2e
                   = [](Key v, ReducePreTable* ht) {
                           size_t hashed = std::hash<Key>() (v);

                           size_t partition_offset = hashed %
                               ht->num_buckets_per_partition_;
                           size_t partition_id = hashed % ht->num_partitions_;
                           size_t global_index = partition_id * 
                               ht->num_buckets_per_partition_ +
                               partition_offset;
                           hash_result hr(partition_id, partition_offset, global_index);
                           return hr;
                       }
        )
        : num_partitions_(partition_size),
          key_extractor_(key_extractor),
          reduce_function_(reduce_function),
          emit_(std::move(emit)),
          hash_function_(hash_function)
<<<<<<< HEAD
    {
=======
                   {
>>>>>>> 19fbdc2e
        init();
    }

    //! non-copyable: delete copy-constructor
    ReducePreTable(const ReducePreTable&) = delete;
    //! non-copyable: delete assignment operator
    ReducePreTable& operator = (const ReducePreTable&) = delete;

    ~ReducePreTable() {
        // destroy all block chains
        for (BucketBlock* b_block : vector_)
        {
            BucketBlock* current = b_block;
            while (current != NULL)
            {
                // destroy block and advance to next
                BucketBlock* next = current->next;
                current->destroy_items();
                operator delete (current);
                current = next;
            }
        }
    }

    void init() {
        sLOG << "creating reducePreTable with" << emit_.size() << "output emiters";
        for (size_t i = 0; i < emit_.size(); i++)
            emit_stats_.push_back(0);

        num_buckets_ = num_partitions_ * num_buckets_init_scale_;
        if (num_partitions_ > num_buckets_ &&
            num_buckets_ % num_partitions_ != 0) {
            throw std::invalid_argument("partition_size must be less than or equal to num_buckets "
                                        "AND partition_size a divider of num_buckets");
        }
        num_buckets_per_partition_ = num_buckets_ / num_partitions_;

        vector_.resize(num_buckets_, NULL);
        items_per_partition_.resize(num_partitions_, 0);
    }

    /*!
     * Inserts a key/value pair.
     *
     * Optionally, this may be reduce using the reduce function
     * in case the key already exists.
     */
    void Insert(Value&& p) {
        Key key = key_extractor_(p);

        hash_result h = hash_function_(key, this);

        LOG << "key: " << key << " to bucket id: " << h.global_index;

        size_t num_items_bucket = 0;
        BucketBlock* current = vector_[h.global_index];

        while (current != NULL)
        {
            // iterate over valid items in a block
            for (KeyValuePair* bi = current->items;
                 bi != current->items + current->size; ++bi)
            {
                // if item and key equals, then reduce.
                if (key == bi->first)
                {
                    LOG << "match of key: " << key
                        << " and " << bi->first << " ... reducing...";

                    bi->second = reduce_function_(bi->second, p);

                    LOG << "...finished reduce!";
                    return;
                }

                // increase num items in bucket for visited item
                num_items_bucket++;
            }

            if (current->next == NULL)
                break;

            current = current->next;
        }

        // have an item that needs to be added.

        if (current == NULL ||
            current->size == block_size_)
        {
            // allocate a new block of uninitialized items, prepend to bucket
            current =
                static_cast<BucketBlock*>(operator new (sizeof(BucketBlock)));

            current->size = 0;
            current->next = vector_[h.global_index];
            vector_[h.global_index] = current;
        }

        // in-place construct/insert new item in current bucket block
        new (current->items + current->size++)KeyValuePair(key, std::move(p));

        // increase counter for partition
        items_per_partition_[h.partition_id]++;
        // increase total counter
        table_size_++;

        // increase num items in bucket for inserted item
        num_items_bucket++;

        if (table_size_ > max_num_items_table_)
        {
            FlushLargestPartition();
        }

        if (num_items_bucket > max_num_items_per_bucket_)
        {
            ResizeUp();
        }
    }

    /*!
     * Flushes all items.
     */
    void Flush() {
        LOG << "Flushing all items";

        // retrieve items
        for (size_t i = 0; i < num_partitions_; i++)
        {
            FlushPartition(i);
        }

        LOG << "Flushed all items";
    }

    /*!
     * Retrieves all items belonging to the partition
     * having the most items. Retrieved items are then forward
     * to the provided emitter.
     */
    void FlushLargestPartition() {
        static const bool debug = false;

        LOG << "Flushing items of largest partition";

        // get partition with max size
        size_t p_size_max = 0;
        size_t p_idx = 0;
        for (size_t i = 0; i < num_partitions_; i++)
        {
            if (items_per_partition_[i] > p_size_max)
            {
                p_size_max = items_per_partition_[i];
                p_idx = i;
            }
        }

        LOG << "currMax: "
            << p_size_max
            << " currentIdx: "
            << p_idx
            << " currentIdx*p_size: "
            << p_idx * num_buckets_per_partition_
            << " CurrentIdx*p_size+p_size-1 "
            << p_idx * num_buckets_per_partition_ + num_buckets_per_partition_ - 1;

        LOG << "Largest patition id: "
            << p_idx;

        FlushPartition(p_idx);

        LOG << "Flushed items of largest partition";
    }

    /*!
     * Flushes all items of a partition.
     */
    void FlushPartition(size_t partition_id) {
        LOG << "Flushing items of partition with id: "
            << partition_id;

        for (size_t i = partition_id * num_buckets_per_partition_;
             i < partition_id * num_buckets_per_partition_ + num_buckets_per_partition_; i++)
        {
            BucketBlock* current = vector_[i];

            while (current != NULL)
            {
                for (KeyValuePair* bi = current->items;
                     bi != current->items + current->size; ++bi)
                {
                    emit_[partition_id](std::move(*bi));
                }

                // destroy block and advance to next
                BucketBlock* next = current->next;
                current->destroy_items();
                operator delete (current);
                current = next;
            }

            vector_[i] = NULL;
        }

        // reset total counter
        table_size_ -= items_per_partition_[partition_id];
        // reset partition specific counter
        items_per_partition_[partition_id] = 0;
        // flush elements pushed into emitter
        emit_[partition_id].Flush();

        LOG << "Flushed items of partition with id: "
            << partition_id;
    }

    /*!
     * Returns the total num of items.
     */
    size_t Size() {
        return table_size_;
    }

    /*!
     * Returns the total num of buckets.
     */
    size_t NumBuckets() {
        return num_buckets_;
    }

	/*!
	 * Returns the number of buckets per partition.
	 */
	size_t NumBucketsPerPartition() {
        return num_buckets_per_partition_;
    }

	/*!
	 * Returns the number of partitions.
	 */
	size_t NumPartitions() {
        return num_partitions_;
    }



    /*!
     * Returns the size of a partition referenzed by partition_id.
     */
    size_t PartitionSize(size_t partition_id) {
        return items_per_partition_[partition_id];
    }

    /*!
     * Sets the maximum size of the hash table. We don't want to push 2vt
     * elements before flush happens.
     */
    void SetMaxSize(size_t size) {
        max_num_items_table_ = size;
    }

    /*!
     * Closes all emitter
     */
    void CloseEmitter() {
        sLOG << "emit stats: ";
        unsigned int i = 0;
        for (auto& e : emit_) {
            e.Close();
            sLOG << "emitter " << i << " pushed " << emit_stats_[i++];
        }
    }

    /*!
     * Resizes the table by increasing the number of buckets using some
     * resize scale factor. All items are rehashed as part of the operation.
     */
    void ResizeUp() {
        LOG << "Resizing";
        num_buckets_ *= num_buckets_resize_scale_;
        num_buckets_per_partition_ = num_buckets_ / num_partitions_;
        // reset items_per_partition and table_size
        std::fill(items_per_partition_.begin(), items_per_partition_.end(), 0);
        table_size_ = 0;

        // move old hash array
        std::vector<BucketBlock*> vector_old;
        std::swap(vector_old, vector_);

        // init new hash array
        vector_.resize(num_buckets_, NULL);

        // rehash all items in old array
        for (BucketBlock* b_block : vector_old)
        {
            BucketBlock* current = b_block;
            while (current != NULL)
            {
                for (KeyValuePair* bi = current->items;
                     bi != current->items + current->size; ++bi)
                {
                    Insert(std::move(bi->second));
                }

                // destroy block and advance to next
                BucketBlock* next = current->next;
                current->destroy_items();
                operator delete (current);
                current = next;
            }
        }
        LOG << "Resized";
    }

    /*!
     * Removes all items in the table, but NOT flushing them.
     */
    void Clear() {
        LOG << "Clearing";

        for (BucketBlock* b_block : vector_)
        {
            BucketBlock* current = b_block;
            while (current != NULL)
            {
                // destroy block and advance to next
                BucketBlock* next = current->next;
                current->destroy_items();
                operator delete (current);
                current = next;
            }
            b_block = NULL;
        }

        std::fill(items_per_partition_.begin(), items_per_partition_.end(), 0);
        table_size_ = 0;
        LOG << "Cleared";
    }

    /*!
     * Removes all items in the table, but NOT flushing them.
     */
    void Reset() {
        LOG << "Resetting";
        num_buckets_ = num_partitions_ * num_buckets_init_scale_;
        num_buckets_per_partition_ = num_buckets_ / num_partitions_;

        for (BucketBlock*& b_block : vector_)
        {
            BucketBlock* current = b_block;
            while (current != NULL)
            {
                // destroy block and advance to next
                BucketBlock* next = current->next;
                current->destroy_items();
                operator delete (current);
                current = next;
            }
            b_block = NULL;
        }

        vector_.resize(num_buckets_, NULL);
        std::fill(items_per_partition_.begin(), items_per_partition_.end(), 0);
        table_size_ = 0;
        LOG << "Resetted";
    }

    /*!
     * Prints content of hash table.
     */
    void Print() {
        LOG << "Printing";

        for (int i = 0; i < num_buckets_; i++)
        {
            if (vector_[i] == NULL)
            {
                LOG << "bucket id: "
                    << i
                    << " empty";
                continue;
            }

            std::string log = "";

            BucketBlock* current = vector_[i];
            while (current != NULL)
            {
                log += "block: ";

                for (KeyValuePair* bi = current->items;
                     bi != current->items + current->size; ++bi)
                {
                    log += "(";
                    log += bi->first;
                    log += ", ";
                    //log += bucket_item.second; // TODO(ms): How to convert Value to a string?
                    log += ") ";
                }
                current = current->next;
            }

            LOG << "bucket id: "
                << i
                << " "
                << log;
        }

        return;
    }

private:
    size_t num_partitions_;                   // partition size

    size_t num_buckets_;                      // num buckets

    size_t num_buckets_per_partition_;        // num buckets per partition

    size_t num_buckets_init_scale_ = 10;      // set number of buckets per partition based on num_partitions
    // multiplied with some scaling factor, must be equal to or greater than 1

    size_t num_buckets_resize_scale_ = 2;     // resize scale on max_num_items_per_bucket_

    size_t max_num_items_per_bucket_ = 256;   // max num of items per bucket before resize

    std::vector<size_t> items_per_partition_; // num items per partition

    size_t table_size_ = 0;                   // total number of items

    size_t max_num_items_table_ = 1048576;    // max num of items before spilling of largest partition

    KeyExtractor key_extractor_;

    ReduceFunction reduce_function_;
    std::vector<EmitterFunction> emit_;
    std::vector<int> emit_stats_;
                   
    std::vector<BucketBlock*> vector_;

<<<<<<< HEAD
    HashFunction hash_function_;
=======
    std::function<hash_result(Key, ReducePreTable*)> hash_function_;
>>>>>>> 19fbdc2e

};

} // namespace core
} // namespace c7a

#endif // !C7A_CORE_REDUCE_PRE_TABLE_HEADER

/******************************************************************************/<|MERGE_RESOLUTION|>--- conflicted
+++ resolved
@@ -57,26 +57,8 @@
             partition_id = p_id;
             partition_offset = p_off;
             global_index = g_id;
-<<<<<<< HEAD
         }       
-=======
-        }
-
-        /*hash_result(Key v, const ReducePreTable& ht) {
-            size_t hashed = std::hash<Key>() (v);
-
-            // partition idx
-            //LOG << ht.num_buckets_per_partition_ << " " << ht.num_partitions_;
-            partition_offset = hashed % ht.num_buckets_per_partition_;
-
-            // partition id
-            partition_id = hashed % ht.num_partitions_;
-            //LOG << partition_offset << " " << partition_id;
-
-            // global idx
-            global_index = partition_id * ht.num_buckets_per_partition_ + partition_offset;
-            }*/
->>>>>>> 19fbdc2e
+
     };
 
 protected:
@@ -120,11 +102,7 @@
                    size_t max_num_items_per_bucket, size_t max_num_items_table,
                    KeyExtractor key_extractor, ReduceFunction reduce_function,
                    std::vector<EmitterFunction>& emit,
-<<<<<<< HEAD
                    HashFunction hash_function
-=======
-                   std::function<hash_result(Key, ReducePreTable*)> hash_function
->>>>>>> 19fbdc2e
                    = [](Key v, ReducePreTable* ht) {
                            size_t hashed = std::hash<Key>() (v);
 
@@ -136,11 +114,7 @@
                                partition_offset;
                            hash_result hr(partition_id, partition_offset, global_index);
                            return hr;
-<<<<<<< HEAD
-                   }
-=======
                        }
->>>>>>> 19fbdc2e
         )
         : num_partitions_(num_partitions),
           num_buckets_init_scale_(num_buckets_init_scale),
@@ -159,11 +133,7 @@
                    KeyExtractor key_extractor,
                    ReduceFunction reduce_function,
                    std::vector<EmitterFunction>& emit,
-<<<<<<< HEAD
                    HashFunction hash_function
-=======
-                   std::function<hash_result(Key, ReducePreTable*)> hash_function
->>>>>>> 19fbdc2e
                    = [](Key v, ReducePreTable* ht) {
                            size_t hashed = std::hash<Key>() (v);
 
@@ -182,11 +152,7 @@
           reduce_function_(reduce_function),
           emit_(std::move(emit)),
           hash_function_(hash_function)
-<<<<<<< HEAD
-    {
-=======
                    {
->>>>>>> 19fbdc2e
         init();
     }
 
@@ -626,11 +592,7 @@
                    
     std::vector<BucketBlock*> vector_;
 
-<<<<<<< HEAD
     HashFunction hash_function_;
-=======
-    std::function<hash_result(Key, ReducePreTable*)> hash_function_;
->>>>>>> 19fbdc2e
 
 };
 
