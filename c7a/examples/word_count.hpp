/*******************************************************************************
 * c7a/examples/word_count.hpp
 *
 * Part of Project c7a.
 *
 * Copyright (C) 2015 Alexander Noe <aleexnoe@gmail.com>
 *
 * This file has no license. Only Chuck Norris can compile it.
 ******************************************************************************/

#pragma once
#ifndef C7A_EXAMPLES_WORD_COUNT_HEADER
#define C7A_EXAMPLES_WORD_COUNT_HEADER

#include <c7a/api/generate_from_file.hpp>
#include <c7a/api/read_lines.hpp>
#include <c7a/api/reduce.hpp>
#include <c7a/api/size.hpp>
#include <c7a/api/write_lines_many.hpp>
#include <c7a/common/string.hpp>

#include <algorithm>
#include <random>
#include <string>
#include <utility>

namespace c7a {
namespace examples {

using WordCountPair = std::pair<std::string, size_t>;

//! The WordCount user program: reads a DIA containing std::string words, and
//! returns a DIA containing WordCountPairs.
template <typename InStack>
auto WordCount(const DIARef<std::string, InStack>&input) {

    auto word_pairs = input.template FlatMap<WordCountPair>(
        [](const std::string& line, auto emit) -> void {
                /* map lambda: emit each word */
            for (const std::string& word : common::split(line, ' ')) {
                if (word.size() != 0)
                    emit(WordCountPair(word, 1));
            }
        });

    return word_pairs.ReduceBy(
        [](const WordCountPair& in) -> std::string {
            /* reduction key: the word string */
            return in.first;
        },
        [](const WordCountPair& a, const WordCountPair& b) -> WordCountPair {
            /* associative reduction operator: add counters */
            return WordCountPair(a.first, a.second + b.second);
        });
}

size_t WordCountBasic(Context& ctx) {

    auto lines = ReadLines(ctx, "wordcount.in");

    auto red_words = WordCount(lines);

    red_words.Map(
        [](const WordCountPair& wc) {
            return wc.first + ": " + std::to_string(wc.second);
        })
<<<<<<< HEAD
    .WriteLinesMany(
        "wordcount_" + std::to_string(ctx.rank()) + ".out");
=======
    .WriteToFileSystem(
        "wordcount_" + std::to_string(ctx.my_rank()) + ".out");
>>>>>>> e7af9c87

    return 0;
}

size_t WordCountGenerated(Context& ctx, size_t size) {

    auto lines = GenerateFromFile(
        ctx, "headwords",
        [](const std::string& line) {
            return line;
        },
        size);

    auto reduced_words = WordCount(lines);

    reduced_words.Map(
        [](const WordCountPair& wc) {
            return wc.first + ": " + std::to_string(wc.second);
        })
<<<<<<< HEAD
    .WriteLinesMany(
        "wordcount_" + std::to_string(ctx.rank()) + ".out");
=======
    .WriteToFileSystem(
        "wordcount_" + std::to_string(ctx.my_rank()) + ".out");
>>>>>>> e7af9c87

    return 42;
}

} // namespace examples
} // namespace c7a

#endif // !C7A_EXAMPLES_WORD_COUNT_HEADER

/******************************************************************************/<|MERGE_RESOLUTION|>--- conflicted
+++ resolved
@@ -64,13 +64,8 @@
         [](const WordCountPair& wc) {
             return wc.first + ": " + std::to_string(wc.second);
         })
-<<<<<<< HEAD
     .WriteLinesMany(
-        "wordcount_" + std::to_string(ctx.rank()) + ".out");
-=======
-    .WriteToFileSystem(
         "wordcount_" + std::to_string(ctx.my_rank()) + ".out");
->>>>>>> e7af9c87
 
     return 0;
 }
@@ -90,13 +85,8 @@
         [](const WordCountPair& wc) {
             return wc.first + ": " + std::to_string(wc.second);
         })
-<<<<<<< HEAD
     .WriteLinesMany(
-        "wordcount_" + std::to_string(ctx.rank()) + ".out");
-=======
-    .WriteToFileSystem(
         "wordcount_" + std::to_string(ctx.my_rank()) + ".out");
->>>>>>> e7af9c87
 
     return 42;
 }
