--- conflicted
+++ resolved
@@ -150,15 +150,9 @@
 
     auto read_stack = shared_node->ProduceStack();
     return DIARef<ReadResult, decltype(read_stack)>
-<<<<<<< HEAD
                (shared_node, 
                 read_stack, 
                 { stats_node });
-=======
-               (shared_node,
-               read_stack,
-               { ctx.stats_graph().AddNode("ReadLines", "DOp") });
->>>>>>> 361f7fcf
 }
 
 //! \}
