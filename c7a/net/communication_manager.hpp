--- conflicted
+++ resolved
@@ -24,7 +24,6 @@
 
 namespace c7a {
 namespace net {
-
 //TODO: Rename to NetManager
 /**
  * @brief Manages communication.
@@ -39,7 +38,7 @@
     lowlevel::Socket listenSocket_;
     NetConnection listenConnection_;
     size_t my_rank_;
-    int received_hellos_ = -1;          //-1 mens uninitialized
+    int received_hellos_ = -1;         //-1 mens uninitialized
     unsigned int sent_hellos_;
     unsigned int accepting;
     NetDispatcher dispatcher;
@@ -81,20 +80,15 @@
 
     void Initialize(size_t my_rank_, const std::vector<NetEndpoint>& endpoints)
     {
-<<<<<<< HEAD
         this->my_rank_ = my_rank_;
 
         if (received_hellos_ != -1) {
-            throw new lowlevel::NetException("This communication manager has already been initialized.");
-=======
-        if (got_connections != -1) {
             throw new Exception("This communication manager has already been initialized.");
->>>>>>> e9ab6ff6
         }
 
         connections_.reserve(endpoints.size() * GROUP_COUNT);
 
-        for(int i = 0; i < GROUP_COUNT; i++) {
+        for (int i = 0; i < GROUP_COUNT; i++) {
             netGroups_[i] = new NetGroup(my_rank_, endpoints.size());
         }
 
@@ -133,8 +127,8 @@
                 const WelcomeMsg hello = { c7a_sign, group, (ClientId)my_rank_ };
 
                 lowlevel::Socket ns = lowlevel::Socket::Create();
-    
-                connections_.emplace_back(ns);   
+
+                connections_.emplace_back(ns);
 
                 die_unless(connections_.back().GetSocket().fd() > 0);
                 die_unless(connections_.back().GetSocket().IsValid());
@@ -163,7 +157,6 @@
             LOG << "Client " << my_rank_ << " dispatching.";
             dispatcher.Dispatch();
         }
-    
 
         //Could dispose listen connection here.
 
@@ -179,9 +172,10 @@
         }
     }
 
-    void HelloSent(NetConnection& conn) {
+    void HelloSent(NetConnection& conn)
+    {
         sent_hellos_++;
-    } 
+    }
 
     /**
      * @brief Called when a socket connects.
@@ -206,15 +200,9 @@
             << " to=" << conn.GetSocket().GetPeerAddress();
 
         // send welcome message
-<<<<<<< HEAD
-        //conn.GetSocket().SetNonBlocking(false);
-        dispatcher.AsyncWrite(conn, &hello, sizeof(hello), std::bind(&c7a::net::CommunicationManager::HelloSent, this, std::placeholders::_1));
+
+        dispatcher.AsyncWriteCopy(conn, &hello, sizeof(hello), std::bind(&c7a::net::CommunicationManager::HelloSent, this, std::placeholders::_1));
         LOG << "Client " << my_rank_ << " sent active hello to client ?";
-=======
-        newConn.GetSocket().SetNonBlocking(false);
-        dispatcher.AsyncWriteCopy(newConn, &hello, sizeof(hello));
-        LOG << "sent client " << hello.id;
->>>>>>> e9ab6ff6
 
         // wait for welcome message from other side
         dispatcher.AsyncRead(conn, sizeof(hello), std::bind(&c7a::net::CommunicationManager::ReceiveWelcomeMessage, this, std::placeholders::_1, std::placeholders::_2));
@@ -230,7 +218,6 @@
      */
     bool ReceiveWelcomeMessage(NetConnection& conn, const Buffer& buffer)
     {
-
         die_unless(conn.GetSocket().fd() > 0);
         die_unless(conn.GetSocket().IsValid());
 
@@ -240,7 +227,7 @@
         die_unequal(msg->c7a, c7a_sign);
 
         LOG << "client " << my_rank_ << " got signature "
-             << "from client " << msg->id;
+            << "from client " << msg->id;
 
         // assign connection.
         netGroups_[msg->groupId]->SetConnection(msg->id, conn);
@@ -264,21 +251,16 @@
         const WelcomeMsg* msg = reinterpret_cast<const WelcomeMsg*>(buffer.data());
         die_unequal(msg->c7a, c7a_sign);
         LOG << "client " << my_rank_ << " got signature "
-             << "from client " << msg->id;
+            << "from client " << msg->id;
 
         const WelcomeMsg hello = { c7a_sign, msg->groupId, (ClientId)my_rank_ };
 
-        NetConnection & connCopy = netGroups_[msg->groupId]->SetConnection(msg->id, conn);
+        NetConnection& connCopy = netGroups_[msg->groupId]->SetConnection(msg->id, conn);
 
         die_unless(connCopy.GetSocket().IsValid());
         // send welcome message
-<<<<<<< HEAD
-        dispatcher.AsyncWrite(connCopy, &hello, sizeof(hello), std::bind(&c7a::net::CommunicationManager::HelloSent, this, std::placeholders::_1));
+        dispatcher.AsyncWriteCopy(connCopy, &hello, sizeof(hello), std::bind(&c7a::net::CommunicationManager::HelloSent, this, std::placeholders::_1));
         LOG << "Client " << my_rank_ << " sent passive hello to client " << msg->id;
-=======
-        dispatcher.AsyncWriteCopy(conn, &hello, sizeof(hello));
-        LOG << "sent client " << hello.id;
->>>>>>> e9ab6ff6
 
         ++received_hellos_;
 
@@ -293,7 +275,6 @@
         die_unless(connections_.back().GetSocket().IsValid());
         // newConn.GetSocket().SetNonBlocking(false);
 
-
         LOG << "OpenConnections() " << my_rank_ << " accepted connection"
             << " fd=" << connections_.back().GetSocket().fd()
             << " from=" << connections_.back().GetPeerAddress();
@@ -325,7 +306,6 @@
         //TODO MUHA
     }
 };
-
 } // namespace net
 } // namespace c7a
 
